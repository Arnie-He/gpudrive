mode: "train"
use_rnn: false
eval_model_path: null
baseline: false
<<<<<<< HEAD
data_dir: "data/processed/sampled/training"
=======
data_dir: "data/processed/training"
>>>>>>> 114599ab

environment: # Overrides default environment configs (see pygpudrive/env/config.py)
  name: "gpudrive"
  num_worlds: 50 # Number of parallel environments
  k_unique_scenes: 100 # Number of unique scenes to sample from
  max_controlled_agents: 128 # Maximum number of agents controlled by the model. Make sure this aligns with the variable kMaxAgentCount in src/consts.hpp
  ego_state: true
  road_map_obs: true
  partner_obs: true
  normalize_obs: true
  remove_non_vehicles: true # If false, all agents are included (vehicles, pedestrians, cyclists)
  use_lidar_obs: false # NOTE: Setting this to true currently turns of the other observation types
  reward_type: "weighted_combination" #"distance_to_logs"
  collision_weight: -0.5
  off_road_weight: -0.5
  goal_achieved_weight: 1.0
  dynamics_model: "classic"
  collision_behavior: "ignore" # Options: "remove", "stop"
  dist_to_goal_threshold: 3.5
  polyline_reduction_threshold: 0.2 # Rate at which to sample points from the polyline (0 is use all closest points, 1 maximum sparsity), needs to be balanced with kMaxAgentMapObservationsCount
  sampling_seed: 42 # If given, the set of scenes to sample from will be deterministic, if None, the set of scenes will be random
  obs_radius: 60.0 # Visibility radius of the agents
wandb:
  entity: ""
  project: "gpudrive"
  group: "paper_rl_scale"
  mode: "online" # Options: online, offline, disabled
  tags: ["ppo", "ff"]

## NOTES
## Good batch size: 128 * number of controlled agents (e.g. 2**18)
## Minibatch size 1/16 of batch size, eg. 16_000

train:
  exp_id: PPO # Set dynamically in the script if needed
  seed: 42
  cpu_offload: false
  device: "cuda"  # Dynamically set to cuda if available, else cpu
  bptt_horizon: 2
  compile: false
  compile_mode: "reduce-overhead"

  # # # Data sampling # # #
  resample_scenes: true
  resample_criterion: "global_step"
  resample_dataset_size: 10_000 # Number of unique scenes to sample from
  resample_interval: 5_000_000
  resample_limit: 1000 # Resample until the limit is reached; set to a large number to continue resampling indefinitely

  # # # PPO # # #
  torch_deterministic: false
<<<<<<< HEAD
  total_timesteps: 1_000_000_000
  batch_size: 81_920
=======
  total_timesteps: 5_000_000_000
  batch_size: 131_072
>>>>>>> 114599ab
  minibatch_size: 16_384
  learning_rate: 3e-4
  anneal_lr: false
  gamma: 0.99
  gae_lambda: 0.95
  update_epochs: 5
  norm_adv: true
  clip_coef: 0.2
  clip_vloss: false
  vf_clip_coef: 0.2
  ent_coef: 0.0001
  vf_coef: 0.5
  max_grad_norm: 0.5
  target_kl: null

  # # # Checkpointing # # #
  checkpoint_interval: 1000 # Save policy every k iterations
  checkpoint_path: "./runs"

  # # # Rendering # # #
  render: false # Determines whether to render the environment (note: will slow down training)
  render_interval: 20 # Render every k iterations
  render_k_scenarios: 10 # Number of scenarios to render
  render_simulator_state: true # Plot the simulator state from bird's eye view
  render_agent_obs: false # Debugging tool, plot what an agent is seing
  render_format: "mp4" # Options: gif, mp4

vec:
  backend: "native" # Only native is currently supported
  num_workers: 1
  env_batch_size: 1
  zero_copy: false<|MERGE_RESOLUTION|>--- conflicted
+++ resolved
@@ -2,11 +2,7 @@
 use_rnn: false
 eval_model_path: null
 baseline: false
-<<<<<<< HEAD
-data_dir: "data/processed/sampled/training"
-=======
 data_dir: "data/processed/training"
->>>>>>> 114599ab
 
 environment: # Overrides default environment configs (see pygpudrive/env/config.py)
   name: "gpudrive"
@@ -58,13 +54,8 @@
 
   # # # PPO # # #
   torch_deterministic: false
-<<<<<<< HEAD
-  total_timesteps: 1_000_000_000
-  batch_size: 81_920
-=======
   total_timesteps: 5_000_000_000
   batch_size: 131_072
->>>>>>> 114599ab
   minibatch_size: 16_384
   learning_rate: 3e-4
   anneal_lr: false
