mode: "train"
use_rnn: false
eval_model_path: null
baseline: false
data_dir: data/processed/wosac/validation_json_1
continue_training: false
model_cpt: null

environment: # Overrides default environment configs (see pygpudrive/env/config.py)
  name: "gpudrive"
  num_worlds: 100 # Number of parallel environments
<<<<<<< HEAD
  k_unique_scenes: 100 # Number of unique scenes to sample from
  max_controlled_agents: 32 # Maximum number of agents controlled by the model. Make sure this aligns with the variable kMaxAgentCount in src/consts.hpp
=======
  k_unique_scenes: 1 # Number of unique scenes to sample from
  max_controlled_agents: 64 # Maximum number of agents controlled by the model. Make sure this aligns with the variable kMaxAgentCount in src/consts.hpp
>>>>>>> 4e104403
  ego_state: true
  road_map_obs: true
  partner_obs: true
  norm_obs: true
  add_previous_action: true

  # Guidance through expert suggestions
  guidance: true # If true, the agent will be guided by expert suggestions
  guidance_mode: "log_replay" # Options: "log_replay", "vbd_amortized", "vbd_online"
  add_reference_pos_xy: true # If true, a reference path is added to the ego observation
  add_reference_speed: true # If true, the reference speeds are added to the ego observation
  add_reference_heading: true # If true, the reference heading are added to the ego observation
  smoothen_trajectory: true # If true, the velocities and headings are smoothed
<<<<<<< HEAD
  guidance_dropout_prob: 0.0 # Probability of out guidance points
=======
>>>>>>> 4e104403

  # Reward function
  reward_type: "guided_autonomy"
  collision_weight: -0.01 
  off_road_weight: -0.01
  guidance_speed_weight: 0.01
  guidance_heading_weight: 0.01
  smoothness_weight: 0.0001

  init_mode: wosac_train
  dynamics_model: "classic"
  remove_non_vehicles: false
  collision_behavior: "ignore"
  goal_behavior: "ignore"
  polyline_reduction_threshold: 0.1 # Rate at which to sample points from the polyline (0 is use all closest points, 1 maximum sparsity), needs to be balanced with kMaxAgentMapObservationsCount
  sampling_seed: 42 # If given, the set of scenes to sample from will be deterministic, if None, the set of scenes will be random
  obs_radius: 50.0 # Visibility radius of the agents
  action_space_steer_disc: 15
  action_space_accel_disc: 11
  max_steer_angle: -1.57  # pi/2 = 1.57, pi/3 = 1.05
  max_accel_value: 4.0
  init_steps: 0 # Warmup steps
  goal_achieved_weight: 0.0

wandb:
  entity: ""
  project: "humanlike"
<<<<<<< HEAD
  group: "wosac_100_v2"
=======
  group: "wosac_1"
>>>>>>> 4e104403
  mode: "online" # Options: online, offline, disabled
  tags: ["ppo", "ff"]

train:
  exp_id: guidance_logs # Set dynamically in the script if needed
  seed: 42
  cpu_offload: false
  device: "cuda" # Dynamically set to cuda if available, else cpu
  bptt_horizon: 1
  compile: false
  compile_mode: "reduce-overhead"

  # # # Data sampling # # #
  resample_scenes: false
  resample_dataset_size: 10_000 # Number of unique scenes to sample from
  resample_interval: 2_000_000
  sample_with_replacement: false
  shuffle_dataset: true
  file_prefix: ""

  # # # PPO # # #
  torch_deterministic: false
  total_timesteps: 4_000_000_000
  batch_size: 131072
  minibatch_size: 8192
  learning_rate: 3e-4
  anneal_lr: true
  gamma: 1.0
  gae_lambda: 0.95
  update_epochs: 4
  norm_adv: true
  clip_coef: 0.2
  clip_vloss: false
  vf_clip_coef: 0.2
  ent_coef: 0.003
  vf_coef: 0.5
  max_grad_norm: 0.5
  target_kl: null

  # # # Logging # # #
  log_window: 100
  track_realism_metrics: true # Log human-like metrics
  track_n_worlds: 2 # Number of worlds to track

  # # # Network # # #
  network:
    embed_dim: 256 # Embedding of the input features
    dropout: 0.01
    class_name: "Agent"
    num_parameters: 0 # Total trainable parameters, to be filled at runtime

  # # # Checkpointing # # #
  checkpoint_interval: 500 # Save policy every k iterations
  checkpoint_path: "./runs"

  # # # Rendering # # #
  render: true # Determines whether to render the environment (note: will slow down training)
  render_3d: false # Render simulator state in 3d or 2d
  render_interval: 500 # Render every k iterations
  render_every_t: 10 # Render every k timesteps
  render_k_scenarios: 1 # Number of scenarios to render
  render_agent_idx: [0] # Agent observations to render
  render_format: "mp4" # Options: gif, mp4
  render_fps: 5 # Frames per second
  zoom_radius: 100
  plot_guidance_pos_xy: true

vec:
  backend: "native" # Only native is currently supported
  num_workers: 1
  env_batch_size: 1
  zero_copy: false<|MERGE_RESOLUTION|>--- conflicted
+++ resolved
@@ -9,13 +9,8 @@
 environment: # Overrides default environment configs (see pygpudrive/env/config.py)
   name: "gpudrive"
   num_worlds: 100 # Number of parallel environments
-<<<<<<< HEAD
   k_unique_scenes: 100 # Number of unique scenes to sample from
   max_controlled_agents: 32 # Maximum number of agents controlled by the model. Make sure this aligns with the variable kMaxAgentCount in src/consts.hpp
-=======
-  k_unique_scenes: 1 # Number of unique scenes to sample from
-  max_controlled_agents: 64 # Maximum number of agents controlled by the model. Make sure this aligns with the variable kMaxAgentCount in src/consts.hpp
->>>>>>> 4e104403
   ego_state: true
   road_map_obs: true
   partner_obs: true
@@ -29,10 +24,7 @@
   add_reference_speed: true # If true, the reference speeds are added to the ego observation
   add_reference_heading: true # If true, the reference heading are added to the ego observation
   smoothen_trajectory: true # If true, the velocities and headings are smoothed
-<<<<<<< HEAD
   guidance_dropout_prob: 0.0 # Probability of out guidance points
-=======
->>>>>>> 4e104403
 
   # Reward function
   reward_type: "guided_autonomy"
@@ -60,11 +52,7 @@
 wandb:
   entity: ""
   project: "humanlike"
-<<<<<<< HEAD
-  group: "wosac_100_v2"
-=======
   group: "wosac_1"
->>>>>>> 4e104403
   mode: "online" # Options: online, offline, disabled
   tags: ["ppo", "ff"]
 
