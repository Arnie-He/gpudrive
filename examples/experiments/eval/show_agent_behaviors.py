import pandas as pd
from box import Box
import numpy as np
from pathlib import Path
import mediapy

from pygpudrive.env.dataset import SceneDataLoader
from evaluate import load_policy, load_config, make_env, rollout

import logging

logging.basicConfig(level=logging.INFO)


def make_videos(
    df_results,
    policy,
    eval_config,
<<<<<<< HEAD
    sort_by=None,  # Options: 'goal_achieved',
=======
    sort_by=None, # Options: 'goal_achieved', 
>>>>>>> b798aa3c
    show_top_k=100,
    device="cuda",
    zoom_radius=100,
    deterministic=False,
    render_every_n_steps=10,
<<<<<<< HEAD
):
=======
    ):
>>>>>>> b798aa3c
    """Make videos policy rollouts environment.
    Args:
        df_results (pd.DataFrame): Dataframe with the results of the policy rollout.
        policy (torch.nn.Module): Policy to select actions.
        eval_config (Box): Configuration for the evaluation.
        sort_by (str): Sample scenarios from dataframe sorted by this column. Options:
            - goal_achieved: Sort by goal_achieved in descending order (successes first).
            - collided: Sort by collided in descending order.
            - off_road: Sort by off_road in descending order.
            - not_goal_nor_crashed: Sort by not_goal_nor_crashed in descending order.
            - controlled_agents_in_scene: Sort by controlled_agents_in_scene in descending order.
    """
<<<<<<< HEAD

    base_data_path = (
        eval_config.train_dir
        if df_results["dataset"][0] == "train"
        else eval_config.test_dir
    )

=======
    
    base_data_path = eval_config.train_dir if df_results['dataset'][0] == "train" else eval_config.test_dir
    
    
>>>>>>> b798aa3c
    # Make environment
    train_loader = SceneDataLoader(
        root=base_data_path,
        batch_size=show_top_k,
        dataset_size=show_top_k,
        sample_with_replacement=False,
        shuffle=False,
    )
<<<<<<< HEAD

    env = make_env(eval_config, train_loader)

    # Select data batch toi
    if sort_by is not None and sort_by in df_results.columns:
        df_top_k = df_results.sort_values(by=sort_by, ascending=False).head(
            show_top_k
        )
        data_batch = (
            base_data_path + "/" + df_top_k.scene.values + ".json"
        ).tolist()

    elif sort_by is None:
        data_batch = env.data_batch

=======
    
    env = make_env(eval_config, train_loader)    
    
    # Select data batch toi
    if sort_by is not None and sort_by in df_results.columns:
        df_top_k = df_results.sort_values(by=sort_by, ascending=False).head(show_top_k)
        data_batch = (base_data_path + '/' + df_top_k.scene.values + ".json").tolist()

    elif sort_by is None:
        data_batch = env.data_batch
        
>>>>>>> b798aa3c
    env.swap_data_batch(data_batch)

    # Rollout policy in the environments
    _, _, _, _, _, sim_state_frames = rollout(
        env=env,
        policy=policy,
        device=device,
        deterministic=deterministic,
        render_sim_state=True,
        render_every_n_steps=render_every_n_steps,
        zoom_radius=zoom_radius,
        results_df=df_results,
    )

    return sim_state_frames


if __name__ == "__main__":
<<<<<<< HEAD

    # Specify which model to load and the dataset to evaluate
    MODEL_TO_LOAD = "model_PPO__R_1000__01_19_11_15_25_854_002500"
    DATASET = "train"

    # Configurations
    eval_config = load_config("examples/experiments/eval/config/eval_config")
    model_config = load_config("examples/experiments/eval/config/model_config")

=======
    
    # Specify which model to load and the dataset to evaluate
    MODEL_TO_LOAD = "model_PPO__R_1000__01_19_11_15_25_854_002500"   
    DATASET = "train"
    
    # Configurations
    eval_config = load_config("examples/experiments/eval/config/eval_config")
    model_config = load_config("examples/experiments/eval/config/model_config")
    
>>>>>>> b798aa3c
    # Load policy
    policy = load_policy(
        path_to_cpt=model_config.models_path,
        model_name=MODEL_TO_LOAD,
        device=eval_config.device,
    )
<<<<<<< HEAD

    # Load results dataframe
    df_res = pd.read_csv(f"{eval_config.res_path}/{MODEL_TO_LOAD}.csv")
    df_res = df_res[df_res["dataset"] == DATASET]

    logging.info(
        f"Loaded policy {MODEL_TO_LOAD} and corresponding results df."
    )

    # Rollout policy and make videos
    sim_state_frames = make_videos(
        df_results=df_res,
        policy=policy,
        eval_config=eval_config,
        sort_by="collided",  # Options: 'goal_achieved', 'collided', 'off_road', 'not_goal_nor_crashed', 'controlled_agents_in_scene'
        show_top_k=1,
        device="cuda",
        zoom_radius=100,
=======
    
    # Load results dataframe
    df_res = pd.read_csv(f"{eval_config.res_path}/{MODEL_TO_LOAD}.csv")
    df_res = df_res[df_res['dataset'] == DATASET]
    
    logging.info(f"Loaded policy {MODEL_TO_LOAD} and corresponding results df.")

    # Rollout policy and make videos
    sim_state_frames = make_videos(
        df_results=df_res, 
        policy=policy, 
        eval_config=eval_config,
        sort_by='collided', # Options: 'goal_achieved', 'collided', 'off_road', 'not_goal_nor_crashed', 'controlled_agents_in_scene'
        show_top_k=1,
        device='cuda', 
        zoom_radius=100, 
>>>>>>> b798aa3c
        deterministic=False,
        render_every_n_steps=3,
    )

    sim_state_arrays = {k: np.array(v) for k, v in sim_state_frames.items()}
    videos_dir = Path(f"videos/{MODEL_TO_LOAD}")
    videos_dir.mkdir(parents=True, exist_ok=True)

    # Save videos locally
    for env_id, frames in sim_state_arrays.items():
<<<<<<< HEAD

        video_path = videos_dir / f"scene_{env_id}.mp4"

        mediapy.write_video(
            str(video_path),
            frames,
            fps=8,
=======
    
        video_path = videos_dir / f"scene_{env_id}.mp4"
        
        mediapy.write_video(
            str(video_path),
            frames,
            fps=8, 
>>>>>>> b798aa3c
        )

        logging.info(f"Saved video to {video_path}")<|MERGE_RESOLUTION|>--- conflicted
+++ resolved
@@ -16,21 +16,13 @@
     df_results,
     policy,
     eval_config,
-<<<<<<< HEAD
     sort_by=None,  # Options: 'goal_achieved',
-=======
-    sort_by=None, # Options: 'goal_achieved', 
->>>>>>> b798aa3c
     show_top_k=100,
     device="cuda",
     zoom_radius=100,
     deterministic=False,
     render_every_n_steps=10,
-<<<<<<< HEAD
 ):
-=======
-    ):
->>>>>>> b798aa3c
     """Make videos policy rollouts environment.
     Args:
         df_results (pd.DataFrame): Dataframe with the results of the policy rollout.
@@ -43,7 +35,6 @@
             - not_goal_nor_crashed: Sort by not_goal_nor_crashed in descending order.
             - controlled_agents_in_scene: Sort by controlled_agents_in_scene in descending order.
     """
-<<<<<<< HEAD
 
     base_data_path = (
         eval_config.train_dir
@@ -51,21 +42,15 @@
         else eval_config.test_dir
     )
 
-=======
-    
-    base_data_path = eval_config.train_dir if df_results['dataset'][0] == "train" else eval_config.test_dir
-    
-    
->>>>>>> b798aa3c
     # Make environment
     train_loader = SceneDataLoader(
+        root=base_data_path,
         root=base_data_path,
         batch_size=show_top_k,
         dataset_size=show_top_k,
         sample_with_replacement=False,
         shuffle=False,
     )
-<<<<<<< HEAD
 
     env = make_env(eval_config, train_loader)
 
@@ -81,19 +66,6 @@
     elif sort_by is None:
         data_batch = env.data_batch
 
-=======
-    
-    env = make_env(eval_config, train_loader)    
-    
-    # Select data batch toi
-    if sort_by is not None and sort_by in df_results.columns:
-        df_top_k = df_results.sort_values(by=sort_by, ascending=False).head(show_top_k)
-        data_batch = (base_data_path + '/' + df_top_k.scene.values + ".json").tolist()
-
-    elif sort_by is None:
-        data_batch = env.data_batch
-        
->>>>>>> b798aa3c
     env.swap_data_batch(data_batch)
 
     # Rollout policy in the environments
@@ -112,7 +84,6 @@
 
 
 if __name__ == "__main__":
-<<<<<<< HEAD
 
     # Specify which model to load and the dataset to evaluate
     MODEL_TO_LOAD = "model_PPO__R_1000__01_19_11_15_25_854_002500"
@@ -122,24 +93,12 @@
     eval_config = load_config("examples/experiments/eval/config/eval_config")
     model_config = load_config("examples/experiments/eval/config/model_config")
 
-=======
-    
-    # Specify which model to load and the dataset to evaluate
-    MODEL_TO_LOAD = "model_PPO__R_1000__01_19_11_15_25_854_002500"   
-    DATASET = "train"
-    
-    # Configurations
-    eval_config = load_config("examples/experiments/eval/config/eval_config")
-    model_config = load_config("examples/experiments/eval/config/model_config")
-    
->>>>>>> b798aa3c
     # Load policy
     policy = load_policy(
         path_to_cpt=model_config.models_path,
         model_name=MODEL_TO_LOAD,
         device=eval_config.device,
     )
-<<<<<<< HEAD
 
     # Load results dataframe
     df_res = pd.read_csv(f"{eval_config.res_path}/{MODEL_TO_LOAD}.csv")
@@ -158,35 +117,17 @@
         show_top_k=1,
         device="cuda",
         zoom_radius=100,
-=======
-    
-    # Load results dataframe
-    df_res = pd.read_csv(f"{eval_config.res_path}/{MODEL_TO_LOAD}.csv")
-    df_res = df_res[df_res['dataset'] == DATASET]
-    
-    logging.info(f"Loaded policy {MODEL_TO_LOAD} and corresponding results df.")
-
-    # Rollout policy and make videos
-    sim_state_frames = make_videos(
-        df_results=df_res, 
-        policy=policy, 
-        eval_config=eval_config,
-        sort_by='collided', # Options: 'goal_achieved', 'collided', 'off_road', 'not_goal_nor_crashed', 'controlled_agents_in_scene'
-        show_top_k=1,
-        device='cuda', 
-        zoom_radius=100, 
->>>>>>> b798aa3c
         deterministic=False,
         render_every_n_steps=3,
     )
 
+    sim_state_arrays = {k: np.array(v) for k, v in sim_state_frames.items()}
     sim_state_arrays = {k: np.array(v) for k, v in sim_state_frames.items()}
     videos_dir = Path(f"videos/{MODEL_TO_LOAD}")
     videos_dir.mkdir(parents=True, exist_ok=True)
 
     # Save videos locally
     for env_id, frames in sim_state_arrays.items():
-<<<<<<< HEAD
 
         video_path = videos_dir / f"scene_{env_id}.mp4"
 
@@ -194,15 +135,6 @@
             str(video_path),
             frames,
             fps=8,
-=======
-    
-        video_path = videos_dir / f"scene_{env_id}.mp4"
-        
-        mediapy.write_video(
-            str(video_path),
-            frames,
-            fps=8, 
->>>>>>> b798aa3c
         )
 
         logging.info(f"Saved video to {video_path}")