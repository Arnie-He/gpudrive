"""Torch Gym Environment that interfaces with the GPU Drive simulator."""

from gymnasium.spaces import Box, Discrete, Tuple
import numpy as np
import torch
from itertools import product
import mediapy as media
import gymnasium

from gpudrive.env import constants
from gpudrive.env.config import EnvConfig, RenderConfig
from gpudrive.env.base_env import GPUDriveGymEnv
from gpudrive.datatypes.trajectory import (
    LogTrajectory,
    VBDTrajectory,
    VBDTrajectoryOnline,
    to_local_frame,
)
from gpudrive.datatypes.roadgraph import (
    LocalRoadGraphPoints,
    GlobalRoadGraphPoints,
)
from gpudrive.datatypes.observation import (
    LocalEgoState,
    GlobalEgoState,
    PartnerObs,
    LidarObs,
    BevObs,
)
from gpudrive.datatypes.metadata import Metadata
from gpudrive.datatypes.info import Info
from gpudrive.visualize.core import MatplotlibVisualizer
from gpudrive.visualize.utils import img_from_fig
from gpudrive.env.dataset import SceneDataLoader

from gpudrive.integrations.vbd.data.utils import process_scenario_data

from gpudrive.utils.preprocess import smooth_scenario


class GPUDriveTorchEnv(GPUDriveGymEnv):
    """Torch Gym Environment that interfaces with the GPU Drive simulator."""

    def __init__(
        self,
        config,
        data_loader,
        max_cont_agents,
        device="cuda",
        action_type="discrete",
        render_config: RenderConfig = RenderConfig(),
        backend="torch",
    ):
        # Initialization of environment configurations
        self.config = config
        self.data_loader = data_loader
        self.num_worlds = data_loader.batch_size
        self.max_cont_agents = max_cont_agents
        self.device = device
        self.render_config = render_config
        self.backend = backend
        self.max_num_agents_in_scene = self.config.max_num_agents_in_scene

        # Initialize reward weights tensor to None initially
        self.reward_weights_tensor = None

        # Environment parameter setup
        params = self._setup_environment_parameters()

        # Initialize the iterator once
        self.data_iterator = iter(self.data_loader)

        # Get the initial data batch (set of traffic scenarios)
        self.data_batch = next(self.data_iterator)

        assert self.num_worlds == len(
            self.data_batch
        ), f"Number of scenarios in data_batch ({len(self.data_batch)}) \
        should equal number of worlds ({self.num_worlds}). \
        \n Please check your data loader configuration."

        # Initialize simulator
        self.sim = self._initialize_simulator(params, self.data_batch)

        self.init_steps = self.config.init_steps

        # Controlled agents setup
        self.cont_agent_mask = self.get_controlled_agents_mask()
        self.max_agent_count = self.cont_agent_mask.shape[1]
        self.num_valid_controlled_agents_across_worlds = (
            self.cont_agent_mask.sum().item()
        )

        self.episode_len = self.config.episode_len
        self.step_in_world = (
            self.episode_len - self.sim.steps_remaining_tensor().to_torch()
        )

        self.setup_guidance()

        if self.config.reward_type == "reward_conditioned":
            # Use default condition_mode from config or fall back to "random"
            condition_mode = getattr(self.config, "condition_mode", "random")
            self.agent_type = getattr(self.config, "agent_type", None)
            self._set_reward_weights(
                condition_mode=condition_mode, agent_type=self.agent_type
            )

        self.previous_action_value_tensor = torch.zeros(
            (self.num_worlds, self.max_cont_agents, 3), device=self.device
        )

        # Setup action and observation spaces
        self.observation_space = Box(
            low=-1.0,
            high=1.0,
            shape=(self.get_obs(self.cont_agent_mask).shape[-1],),
        )

        self.single_observation_space = gymnasium.spaces.Box(
            low=-1.0,
            high=1.0,
            shape=(self.observation_space.shape[-1],),
            dtype=np.float32,
        )

        # Action space setup
        self._setup_action_space(action_type)
        self.single_action_space = self.action_space
        self.num_agents = self.cont_agent_mask.sum().item()

        # Rendering setup
        self.vis = MatplotlibVisualizer(
            sim_object=self.sim,
            controlled_agent_mask=self.cont_agent_mask,
            reference_trajectory=self.reference_trajectory,
            goal_radius=self.config.dist_to_goal_threshold,
            num_worlds=self.num_worlds,
            render_config=self.render_config,
            env_config=self.config,
        )

    def setup_guidance(self):
        """Configure the reference trajectory based on the guidance mode.

        Returns:
            reference_trajectory: The reference trajectory to guide the agent's
            behavior. Shape: [num_worlds, max_agent_count, traj_len, feature_dim], where
            features are assumed to be in the following order: [x, y, yaw, vx, vy]
        """
        self.guidance_mode = self.config.guidance_mode

        if self.guidance_mode == "vbd_amortized":
            # Use pre-generated VBD model predictions as guidance
            trajectory_tensor = self.sim.vbd_trajectory_tensor()
            self.reference_trajectory = VBDTrajectory.from_tensor(
                trajectory_tensor, self.backend, self.device
            )
        elif self.guidance_mode == "vbd_online":

            self.init_steps = max(self.init_steps, 10)
            print(
                f"\n[Note] Guidance mode '{self.guidance_mode}' requires at least {self.init_steps} initialization steps to provide sufficient scene context for the diffusion model. Automatically setting simulator time to t = {self.init_steps}. \n"
            )

            # Load pre-trained Versatile Behavior Diffusion (VBD) model
            self.vbd_model = self._load_vbd_model(
                model_path=self.config.vbd_model_path
            )
            # Construct scene context dict for the VBD model
            scene_context = self.construct_context(init_steps=self.init_steps)

            print("Generating VBD predictions...\n")

            # Query the model online for the reference trajectory
            predicted = self.vbd_model.sample_denoiser(scene_context)

            # Wrap predictions into a VBDTrajectoryOnline object
            self.reference_trajectory = VBDTrajectoryOnline.from_tensor(
                vbd_predictions=predicted["denoised_trajs"],
                mean_pos_xy=self.sim.world_means_tensor().to_torch()[:, :2],
                backend=self.backend,
                device=self.device,
            )

        else:  # Default option is "log_replay"
            trajectory_tensor = self.sim.expert_trajectory_tensor()
            self.reference_trajectory = LogTrajectory.from_tensor(
                trajectory_tensor,
                self.num_worlds,
                self.max_agent_count,
                self.backend,
                self.device,
            )

        # Length of the guidance trajectory
        self.reference_traj_len = self.reference_trajectory.length

        # Smooth the trajectory if specified
        if self.config.smoothen_trajectory:
            self.reference_trajectory = smooth_scenario(
                self.reference_trajectory
            )

        # Initialize the reference trajectory positions that are already in reach
        self.guidance_points_hit, _ = self.guidance_points_within_reach()

    def _load_vbd_model(self, model_path):
        """
        Load the Versatile Behavior Diffusion (VBD) weights from checkpoint.
        """
        from gpudrive.integrations.vbd.sim_agent.sim_actor import VBDTest

        model = VBDTest.load_from_checkpoint(
            model_path, torch.device(self.device)
        )
        model.reset_agent_length(self.max_cont_agents)
        model.guidance_iter = 5
        _ = model.eval()
        return model

    def construct_context(self, init_steps=10):
        """
        Construct a dictionary containing information from the first 10 steps (1s) of the scene.

        This context data is used for the pre-trained VBD model, which infers
        the most likely trajectory for the next 80 steps based on this context.

        Args:
            init_steps (int): Number of steps to use for context. Default is 10.

        Returns:
            dict: Dictionary containing context information with the following keys:
                - 'agents_history': Past agent positions and states
                - 'agents_interested': Agents marked for trajectory prediction
                - 'agents_type': Type classification of each agent
                - 'agents_future': Ground truth future states (if available)
                - 'traffic_light_points': Location and state of traffic signals
                - 'polylines': Road network geometry representation
                - 'polylines_valid': Validity flags for polyline segments
                - 'relations': Interaction relationships between agents
                - 'agents_id': Unique identifiers for each agent
                - 'anchors': Reference points
        """
        means_xy = (
            self.sim.world_means_tensor().to_torch()[:, :2].to(self.device)
        )

        # Get the logged trajectory and restore the mean
        log_trajectory = LogTrajectory.from_tensor(
            self.sim.expert_trajectory_tensor(),
            self.num_worlds,
            self.max_agent_count,
            backend=self.backend,
            device=self.device,
        )
        log_trajectory.restore_mean(
            mean_x=means_xy[:, 0], mean_y=means_xy[:, 1]
        )

        # Get global road graph and restore the mean
        global_road_graph = GlobalRoadGraphPoints.from_tensor(
            roadgraph_tensor=self.sim.map_observation_tensor(),
            backend=self.backend,
            device=self.device,
        )
        global_road_graph.restore_mean(
            mean_x=means_xy[:, 0], mean_y=means_xy[:, 1]
        )
        global_road_graph.restore_xy()

        # Get global agent observations and restore the mean
        global_agent_obs = GlobalEgoState.from_tensor(
            abs_self_obs_tensor=self.sim.absolute_self_observation_tensor(),
            backend=self.backend,
            device=self.device,
        )
        global_agent_obs.restore_mean(
            mean_x=means_xy[:, 0], mean_y=means_xy[:, 1]
        )
        metadata = Metadata.from_tensor(
            metadata_tensor=self.sim.metadata_tensor(),
            backend=self.backend,
            device=self.device,
        )
        context_dict = process_scenario_data(
            max_controlled_agents=self.max_cont_agents,
            controlled_agent_mask=self.cont_agent_mask.cpu(),
            global_agent_obs=global_agent_obs,
            global_road_graph=global_road_graph,
            log_trajectory=log_trajectory,
            episode_len=self.episode_len,
            init_steps=init_steps,
            raw_agent_types=self.sim.info_tensor().to_torch()[:, :, 4],
            metadata=metadata,
        )

        return context_dict

    def _set_reward_weights(self, condition_mode="random", agent_type=None):
        """Set agent reward weights for all or specific environments.

        Args:
            condition_mode: Determines how reward weights are sampled:
                        - "random": Random sampling within bounds (default for training)
                        - "fixed": Use predefined agent_type weights (for testing)
                        - "preset": Use a specific preset from agent_type parameter
            agent_type: Specifies which preset weights to use if condition_mode is "preset" or "fixed"
                    If condition_mode is "preset", can be one of: "cautious", "aggressive", "balanced"
                    If condition_mode is "fixed", should be a tensor of shape [3] with weight values
        """
        # Use weight sharing across environments for memory efficiency
        if self.reward_weights_tensor is None:
            self.reward_weights_tensor = torch.zeros(
                self.cont_agent_mask.shape[1],  # max_agent_count from mask
                3,  # collision, goal_achieved, off_road
                device="cpu",
                dtype=torch.float16,
            )

        # Read bounds for the three reward components
        lower_bounds = torch.tensor(
            [
                self.config.collision_weight_lb,
                self.config.goal_achieved_weight_lb,
                self.config.off_road_weight_lb,
            ],
            device="cpu",
            dtype=torch.float16,
        )

        upper_bounds = torch.tensor(
            [
                self.config.collision_weight_ub,
                self.config.goal_achieved_weight_ub,
                self.config.off_road_weight_ub,
            ],
            device="cpu",
            dtype=torch.float16,
        )
        bounds_range = upper_bounds - lower_bounds

        # Preset agent personality types
        agent_presets = {
            "cautious": torch.tensor(
                [
                    self.config.collision_weight_lb
                    * 0.9,  # Strong collision penalty
                    self.config.goal_achieved_weight_ub
                    * 0.7,  # Moderate goal reward
                    self.config.off_road_weight_lb
                    * 0.9,  # Strong off-road penalty
                ],
                device=self.device,
                dtype=torch.float16,
            ),
            "aggressive": torch.tensor(
                [
                    self.config.collision_weight_lb
                    * 0.5,  # Lower collision penalty
                    self.config.goal_achieved_weight_ub
                    * 0.9,  # Higher goal reward
                    self.config.off_road_weight_lb
                    * 0.6,  # Moderate off-road penalty
                ],
                device=self.device,
                dtype=torch.float16,
            ),
            "balanced": torch.tensor(
                [
                    (
                        self.config.collision_weight_lb
                        + self.config.collision_weight_ub
                    )
                    / 2,
                    (
                        self.config.goal_achieved_weight_lb
                        + self.config.goal_achieved_weight_ub
                    )
                    / 2,
                    (
                        self.config.off_road_weight_lb
                        + self.config.off_road_weight_ub
                    )
                    / 2,
                ],
                device=self.device,
                dtype=torch.float16,
            ),
            "risk_taker": torch.tensor(
                [
                    self.config.collision_weight_lb
                    * 0.3,  # Minimal collision penalty
                    self.config.goal_achieved_weight_ub,  # Maximum goal reward
                    self.config.off_road_weight_lb
                    * 0.4,  # Low off-road penalty
                ],
                device=self.device,
                dtype=torch.float16,
            ),
        }
        # Just get the max agents dimension from the controlled agent mask
        max_agents = self.cont_agent_mask.shape[1]

        if condition_mode == "random":
            # Traditional random sampling within bounds
            random_values = torch.rand(
                max_agents,
                3,
                device="cpu",
                dtype=torch.float16,
            )
            scaled_values = lower_bounds + random_values * bounds_range

        elif condition_mode == "preset":
            # Use a predefined agent type
            if agent_type not in agent_presets:
                raise ValueError(
                    f"Unknown agent_type: {agent_type}. Available types: {list(agent_presets.keys())}"
                )

            # CHANGED: Create a tensor with the preset weights for all agents, but no environment dimension
            preset_weights = agent_presets[agent_type]
            scaled_values = preset_weights.unsqueeze(0).expand(max_agents, 3)

        elif condition_mode == "fixed":
            # Use custom provided weights
            if agent_type is None or not isinstance(agent_type, torch.Tensor):
                raise ValueError(
                    "For condition_mode='fixed', agent_type must be a tensor of shape [3]"
                )

            custom_weights = agent_type.to(device="cpu", dtype=torch.float16)
            if custom_weights.shape != (3,):
                raise ValueError(
                    f"agent_type tensor must have shape [3], got {custom_weights.shape}"
                )

            scaled_values = custom_weights.unsqueeze(0).expand(max_agents, 3)

        else:
            raise ValueError(f"Unknown condition_mode: {condition_mode}")

        self.reward_weights_tensor = scaled_values

        return self.reward_weights_tensor

    def reset(
        self,
        mask=None,
        env_idx_list=None,
        condition_mode=None,
        agent_type=None,
    ):
        """Reset the worlds and return the initial observations.

        Args:
            mask: Optional mask indicating which agents to return observations for
            env_idx_list: Optional list of environment indices to reset
            condition_mode: Determines how reward weights are sampled:
                - "random": Random sampling within bounds (default for training)
                - "fixed": Use predefined agent_type weights (for testing)
                - "preset": Use a specific preset from agent_type parameter
            agent_type: Specifies which preset weights to use or custom weights

        Returns:
            obs: The initial observations.
        """
        # Reset the simulator state
        if env_idx_list is not None:
            self.sim.reset(env_idx_list)
        else:
            env_idx_list = list(range(self.num_worlds))
            self.sim.reset(env_idx_list)

        # Re-initialize reward weights if using reward_conditioned
        if (
            hasattr(self.config, "reward_type")
            and self.config.reward_type == "reward_conditioned"
        ):
            # Use the specified condition_mode or default to the config setting
            mode = (
                condition_mode
                if condition_mode is not None
                else getattr(self.config, "condition_mode", "random")
            )
            use_agent_type = (
                agent_type if agent_type is not None else self.agent_type
            )
            self._set_reward_weights(
                condition_mode=mode, agent_type=use_agent_type
            )

        # Reset smoothness tracking for reset environments
        if env_idx_list is not None:
            reset_mask = torch.zeros(
                self.num_worlds, dtype=torch.bool, device=self.device
            )
            reset_mask[torch.tensor(env_idx_list, device=self.device)] = True

            # Zero out only the reset environments
            self.previous_action_value_tensor[reset_mask] = 0.0
            # Reset the guidance points hit tensor for the reset environments
            # TODO: Fix for asynchronous resets
            self.guidance_points_hit, _ = self.guidance_points_within_reach()

        else:
            self.previous_action_value_tensor.zero_()
            self.guidance_points_hit, _ = self.guidance_points_within_reach()
<<<<<<< HEAD

        # Dropout mask for guidance points
        # Assumption: all worlds are reset at the same time
        if self.config.guidance_dropout_prob > 0:
            self.guidance_dropout_mask = self.create_guidance_dropout_mask()
=======
>>>>>>> 4e104403

        return self.get_obs(mask)

    def get_dones(self):
        """
        Returns tensor indicating which agents have terminated.
        """
        terminal = (
            self.sim.done_tensor()
            .to_torch()
            .clone()
            .squeeze(dim=2)
            .to(torch.float)
        )
        return terminal.bool()

    def get_infos(self):
        """
        Returns the info tensor for the current step.
        """
        return Info.from_tensor(
            self.sim.info_tensor(),
            backend=self.backend,
            device=self.device,
        )

    def get_rewards(
        self,
        collision_weight=-0.01,
        goal_achieved_weight=1.0,
        off_road_weight=-0.01,
    ):
        """Obtain the rewards for the current step."""

        # Return the weighted combination of the reward components
        info_tensor = self.sim.info_tensor().to_torch().clone()
        off_road = info_tensor[:, :, 0].to(torch.float)

        # True if the agent is in collision with another road object
        # (i.e. a cyclist, pedestrian or vehicle)
        collided = info_tensor[:, :, 1:3].to(torch.float).sum(axis=2)
        goal_achieved = info_tensor[:, :, 3].to(torch.float)

        if self.config.reward_type == "sparse_on_goal_achieved":
            return self.sim.reward_tensor().to_torch().clone().squeeze(dim=2)

        elif self.config.reward_type == "weighted_combination":
            weighted_rewards = (
                collision_weight * collided
                + goal_achieved_weight * goal_achieved
                + off_road_weight * off_road
            )
            return weighted_rewards

        elif self.config.reward_type == "reward_conditioned":
            if self.reward_weights_tensor is None:
                self._set_reward_weights()

            # Compute the weighted rewards
            collision_weights = (
                self.reward_weights_tensor[:, 0]
                .expand(self.num_worlds, -1)
                .to(self.device)
            )
            goal_weights = (
                self.reward_weights_tensor[:, 1]
                .expand(self.num_worlds, -1)
                .to(self.device)
            )
            off_road_weights = (
                self.reward_weights_tensor[:, 2]
                .expand(self.num_worlds, -1)
                .to(self.device)
            )

            weighted_rewards = (
                collision_weights * collided
                + goal_weights * goal_achieved
                + off_road_weights * off_road
            )

            return weighted_rewards

        elif self.config.reward_type == "guided_autonomy":

            step_in_world = self.step_in_world[:, 0, :].squeeze(-1)

            # 1. Get base rewards defined by user
            self.base_rewards = (
                collision_weight * collided + off_road_weight * off_road
            )

            is_valid = self.reference_trajectory.valids.squeeze(-1)

            # 2. Route guidance (where to go)
            # a) Get the reference trajectory positions
            (
                points_within_reach,
                distance_to_points,
            ) = self.guidance_points_within_reach()

            if step_in_world[0].item() == 1:
                # This is the first step, and we reward the agent for
                # reaching the initial guidance points
                new_hits = self.guidance_points_hit & is_valid
            else:
                # Find waypoints within reach that haven't been hit yet and are valid
                potential_new_hits = (
                    points_within_reach
                    & (~self.guidance_points_hit)
                    & is_valid
                ).to(self.device)

                # Create a mask to handle cases where there are no potential hits
                has_potential_hits = torch.any(
                    potential_new_hits, dim=2, keepdim=True
                )

                # Replace distances for non-potential hits with a large value
                masked_distances = torch.where(
                    potential_new_hits.bool(),
                    distance_to_points,
                    torch.ones_like(distance_to_points) * 1e10,
                ).to(self.device)

                # Find indices of closest waypoints for each agent
                closest_indices = torch.argmin(masked_distances, dim=2)

                # Create a one-hot tensor marking only the closest waypoint for each agent
                (
                    batch_size,
                    num_agents,
                    num_waypoints,
                ) = potential_new_hits.shape
                batch_indices = (
                    torch.arange(batch_size)
                    .view(-1, 1)
                    .repeat(1, num_agents)
                    .flatten()
                    .to(self.device)
                )
                agent_indices = (
                    torch.arange(num_agents).repeat(batch_size).to(self.device)
                )

                # Initialize new_hits tensor with zeros
                new_hits = torch.zeros_like(potential_new_hits)

                # Only set closest hits where there are potential hits
                valid_agents = has_potential_hits.view(-1)

                # Efficiently set the closest point for each valid agent
                if torch.any(valid_agents):
                    valid_batch_indices = batch_indices[valid_agents]
                    valid_agent_indices = agent_indices[valid_agents]
                    valid_closest_indices = closest_indices.view(-1)[
                        valid_agents
                    ]

                    new_hits[
                        valid_batch_indices,
                        valid_agent_indices,
                        valid_closest_indices,
                    ] = True

            # Update the guidance points hit tensor
            self.guidance_points_hit = self.guidance_points_hit | new_hits

            # Count the number of new waypoints hit in this step
            guidance_points_hit_count = new_hits.sum(dim=-1).float()

            # Reward agent for successfully reaching guidance points along the route
            # Scale reward by 1/num_valid_points to ensure maximum attainable reward is 1.0
            # We do this for a consistent reward magnitude regardless of route length or density
            self.route_reward = torch.clamp(
                guidance_points_hit_count
                / (self.reference_trajectory.valids.sum(axis=[2, 3]) + 1e-5),
                min=0,
                max=1,
            )

            # We want agents that are parked to stay parked, and generally
            # we want agents to don't go beyond their reference trajectory.
            # To do this, add a penalty proportional to the agent position to
            # the end position of the trajectory at the end of the episode
            total_valid = self.reference_trajectory.valids.clone().sum(
                axis=[2, 3]
            )
            valid_hits_so_far = self.guidance_points_hit.clone().sum(dim=[-1])

            # Handle the case where there are zero valid points
            # If total_valid is 0, we consider the route 100% complete (progress = 1.0)
            route_progress = torch.where(
                total_valid > 0,
                valid_hits_so_far / (total_valid + 1e-5),  # Normal case
                torch.ones_like(
                    valid_hits_so_far
                ),  # When agent has no valid points
            )

            completed_route_mask = (route_progress >= 0.99).float()
<<<<<<< HEAD

            # b). Add a bonus for being close to the reference end position
            if torch.any(completed_route_mask > 0):
                # Extract the last valid reference position
                agent_states = GlobalEgoState.from_tensor(
                    self.sim.absolute_self_observation_tensor(),
                    self.backend,
                    self.device,
                )

                # Get indices of last valid positions for each reference trajectory
                last_valid_indices = torch.argmax(
                    is_valid
                    * torch.arange(is_valid.shape[2], device=is_valid.device),
                    dim=2,
                )

                # Create indices for gathering
                batch_indices = torch.zeros_like(last_valid_indices)
                agent_indices = torch.arange(
                    is_valid.shape[1], device=is_valid.device
                ).expand_as(last_valid_indices)

=======

            # b). Add a bonus for being close to the reference end position
            if torch.any(completed_route_mask > 0):
                # Extract the last valid reference position for each world, agent
                # valid_mask is [1, 64, 91] and reference_trajectory.pos_xy is [1, 64, 91, 2]
                # We need to find the last valid position for each world-agent pair
                agent_states = GlobalEgoState.from_tensor(
                    self.sim.absolute_self_observation_tensor(),
                    self.backend,
                    self.device,
                )

                # Get indices of last valid positions for each reference trajectory
                last_valid_indices = torch.argmax(
                    is_valid
                    * torch.arange(is_valid.shape[2], device=is_valid.device),
                    dim=2,
                )

                # Create indices for gathering
                batch_indices = torch.zeros_like(
                    last_valid_indices
                )  # Shape: [1, 64]
                agent_indices = torch.arange(
                    is_valid.shape[1], device=is_valid.device
                ).expand_as(
                    last_valid_indices
                )  # Shape: [1, 64]

>>>>>>> 4e104403
                # Gather the last valid reference positions
                last_valid_positions = self.reference_trajectory.pos_xy[
                    batch_indices, agent_indices, last_valid_indices
                ]

                distance = torch.norm(
                    agent_states.pos_xy - last_valid_positions, dim=2
                )

                # Add bonus for being close to the reference end position
                # Using exponential decay: bonus = scale * exp(-distance/th)
                distance_threshold = 0.5
<<<<<<< HEAD
                max_position_bonus = 0.02
=======
                max_position_bonus = 0.01
>>>>>>> 4e104403

                position_bonus = max_position_bonus * torch.exp(
                    -distance / distance_threshold
                )

                position_bonus = position_bonus * completed_route_mask

                self.route_reward += position_bonus

            self.guidance_reward = self.route_reward.clone()

            # 3. Speed and heading targets
            if step_in_world[0] < self.reference_traj_len:
                batch_idx = torch.arange(step_in_world.shape[0])

                suggested_speed = self.reference_trajectory.ref_speed[
                    batch_idx, :, step_in_world
                ].squeeze(-1)

                suggested_heading = self.reference_trajectory.yaw[
                    batch_idx, :, step_in_world
                ].squeeze(-1)

                valid_points = (
                    self.reference_trajectory.valids[
                        batch_idx, :, step_in_world
                    ]
                    .squeeze(-1)
                    .bool()
                )

                actual_agent_speed = (
                    self.sim.self_observation_tensor().to_torch()[:, :, 0]
                )

                actual_agent_heading = self.agent_states.rotation_angle

                # Compute distances
                guidance_speed_error = (
                    suggested_speed - actual_agent_speed
                ) ** 2
                guidance_heading_error = (
                    suggested_heading - actual_agent_heading
                ) ** 2

                guidance_speed_penalty = 1.0 - torch.exp(
                    -guidance_speed_error + 1e-8
                )
                guidance_heading_penalty = 1.0 - torch.exp(
                    -guidance_heading_error + 1e-8
                )

                speed_heading_reward = (
                    -self.config.guidance_speed_weight * guidance_speed_penalty
                    - self.config.guidance_heading_weight
                    * guidance_heading_penalty
                )

                speed_heading_reward[~valid_points] = 0.0

                self.speed_heading_reward = speed_heading_reward.clone()
<<<<<<< HEAD

                self.guidance_reward += self.speed_heading_reward

=======

                self.guidance_reward += self.speed_heading_reward

>>>>>>> 4e104403
            # 4. Penalty for action jerk
            if hasattr(self, "action_diff"):
                acceleration_jerk = (
                    self.action_diff[:, :, 0] ** 2
                )  # First action component is acceleration
                steering_jerk = (
                    self.action_diff[:, :, 1] ** 2
                )  # Second action component is steering angle
<<<<<<< HEAD

                # Small jerks: penalty is close to x (approximately linear)
                # Large jerks: penalty approaches 1.0 (saturates)
                acceleration_penalty = 1.0 - torch.exp(-acceleration_jerk)
                steering_penalty = 1.0 - torch.exp(-steering_jerk)

=======

                # Small jerks: penalty is close to x (approximately linear)
                # Large jerks: penalty approaches 1.0 (saturates)
                acceleration_penalty = 1.0 - torch.exp(-acceleration_jerk)
                steering_penalty = 1.0 - torch.exp(-steering_jerk)

>>>>>>> 4e104403
                self.smoothness_penalty = -self.config.smoothness_weight * (
                    acceleration_penalty + steering_penalty
                )
            else:
                self.smoothness_penalty = torch.zeros_like(self.base_rewards)

            self.guidance_reward += self.smoothness_penalty

            # Combine
            rewards = self.base_rewards + self.guidance_reward

            return rewards

<<<<<<< HEAD
    def create_guidance_dropout_mask(self):
        """
        Create guidance dropout mask of shape [controlled_agents, reference_path_length].
        """

        dropout_prob = self.config.guidance_dropout_prob
        num_controlled = self.cont_agent_mask.sum().item()
        # 1 if we want to keep the point, 0 if we want to drop it
        guidance_dropout_mask = torch.ones(
            (num_controlled, self.reference_traj_len),
            device=self.device,
            dtype=torch.bool,
        )

        is_valid = (
            self.reference_trajectory.valids[self.cont_agent_mask]
            .squeeze(-1)
            .bool()
        )

        for agent_idx in range(num_controlled):

            agent_valid_mask = is_valid[agent_idx]
            agent_valid_indices = torch.where(agent_valid_mask)[0]

            if (
                len(agent_valid_indices) > 2
            ):  # Only apply dropout if we have more than 2 points
                # Keep first and last points, apply dropout to middle points
                # Get all valid indices except first and last
                middle_indices = agent_valid_indices[1:-1]

                # Generate random dropout mask for middle points
                dropout = (
                    torch.rand(len(middle_indices), device=self.device)
                    < dropout_prob
                )

                # Apply dropout to middle points (set to False for points to drop)
                guidance_dropout_mask[agent_idx, middle_indices] = ~dropout

        return guidance_dropout_mask

=======
>>>>>>> 4e104403
    def guidance_points_within_reach(self):
        # Get actual agent positions
        self.agent_states = GlobalEgoState.from_tensor(
            self.sim.absolute_self_observation_tensor(),
            self.backend,
            self.device,
        )

        # Calculate Euclidean distance to all reference positions
        # Output shape: [worlds, agents, reference_traj_len]
        distances = torch.norm(
            self.agent_states.pos_xy.unsqueeze(2)
            - self.reference_trajectory.pos_xy,
            dim=-1,
        )

<<<<<<< HEAD
        points_within_reach = (
            distances < self.config.dist_to_goal_threshold
        ) & self.reference_trajectory.valids.bool().squeeze(-1)
=======
        points_within_reach = distances < self.config.dist_to_goal_threshold
>>>>>>> 4e104403

        return points_within_reach, distances

    def step_dynamics(self, actions):
        if actions is not None:
            self._apply_actions(actions)
        self.sim.step()

        # Update time in worlds
        self.step_in_world = (
            self.episode_len - self.sim.steps_remaining_tensor().to_torch()
        )

    def _apply_actions(self, actions):
        """Apply the actions to the simulator."""

        if (
            self.config.dynamics_model == "classic"
            or self.config.dynamics_model == "bicycle"
            or self.config.dynamics_model == "delta_local"
        ):
            if actions.dim() == 2:  # (num_worlds, max_agent_count)
                # Map action indices to action values if indices are provided
                actions = (
                    torch.nan_to_num(actions, nan=0).long().to(self.device)
                )
                self.action_value_tensor = self.action_keys_tensor[actions]

            elif actions.dim() == 3:
                if actions.shape[2] == 1:
                    actions = actions.squeeze(dim=2).to(self.device)
                    self.action_value_tensor = self.action_keys_tensor[actions]
                else:  # Assuming we are given the actual action values
                    self.action_value_tensor = actions.to(self.device)
            else:
                raise ValueError(f"Invalid action shape: {actions.shape}")

        else:
            self.action_value_tensor = actions.to(self.device)

        if not hasattr(self, "previous_action_value_tensor"):
            # Initialize with current actions on first call
            self.previous_action_value_tensor = (
                self.action_value_tensor.clone()
            )

        if (
            self.config.dynamics_model == "state"
            and self.previous_action_value_tensor.shape
            != self.action_value_tensor.shape
        ):
            self.previous_action_value_tensor = (
                self.action_value_tensor.clone()
            )

        # Calculate action differences (jerk)
        self.action_diff = (
            self.action_value_tensor - self.previous_action_value_tensor
        )
        self.previous_action_value_tensor = self.action_value_tensor.clone()

        self._copy_actions_to_simulator(self.action_value_tensor)

    def _copy_actions_to_simulator(self, actions):
        """Copy the provided actions to the simulator."""
        if (
            self.config.dynamics_model == "classic"
            or self.config.dynamics_model == "bicycle"
        ):
            # Action space: (acceleration, steering, heading)
            self.sim.action_tensor().to_torch()[:, :, :3].copy_(actions)
        elif self.config.dynamics_model == "delta_local":
            # Action space: (dx, dy, dyaw)
            self.sim.action_tensor().to_torch()[:, :, :3].copy_(actions)
        elif self.config.dynamics_model == "state":
            # Following the StateAction struct in types.hpp
            # Need to provide:
            # (x, y, z, yaw, vel x, vel y, vel z, ang_vel_x, ang_vel_y, ang_vel_z)
            self.sim.action_tensor().to_torch()[:, :, :10].copy_(actions)
        else:
            raise ValueError(
                f"Invalid dynamics model: {self.config.dynamics_model}"
            )

    def _set_discrete_action_space(self) -> None:
        """Configure the discrete action space based on dynamics model."""
        products = None

        if self.config.dynamics_model == "delta_local":
            self.dx = self.config.dx.to(self.device)
            self.dy = self.config.dy.to(self.device)
            self.dyaw = self.config.dyaw.to(self.device)
            products = product(self.dx, self.dy, self.dyaw)
        elif (
            self.config.dynamics_model == "classic"
            or self.config.dynamics_model == "bicycle"
        ):
            self.steer_actions = self.config.steer_actions.to(self.device)
            self.accel_actions = self.config.accel_actions.to(self.device)
            self.head_actions = self.config.head_tilt_actions.to(self.device)
            products = product(
                self.accel_actions, self.steer_actions, self.head_actions
            )
        elif self.config.dynamics_model == "state":
            self.x = self.config.x.to(self.device)
            self.y = self.config.y.to(self.device)
            self.yaw = self.config.yaw.to(self.device)
            self.vx = self.config.vx.to(self.device)
            self.vy = self.config.vy.to(self.device)

        else:
            raise ValueError(
                f"Invalid dynamics model: {self.config.dynamics_model}"
            )

        # Create a mapping from action indices to action values
        self.action_key_to_values = {}
        self.values_to_action_key = {}
        if products is not None:
            for action_idx, (action_1, action_2, action_3) in enumerate(
                products
            ):
                self.action_key_to_values[action_idx] = [
                    action_1.item(),
                    action_2.item(),
                    action_3.item(),
                ]
                self.values_to_action_key[
                    round(action_1.item(), 5),
                    round(action_2.item(), 5),
                    round(action_3.item(), 5),
                ] = action_idx

            self.action_keys_tensor = torch.tensor(
                [
                    self.action_key_to_values[key]
                    for key in sorted(self.action_key_to_values.keys())
                ]
            ).to(self.device)

            return Discrete(n=int(len(self.action_key_to_values)))
        else:
            return Discrete(n=1)

    def _set_continuous_action_space(self) -> None:
        """Configure the continuous action space."""
        if self.config.dynamics_model == "delta_local":
            self.dx = self.config.dx.to(self.device)
            self.dy = self.config.dy.to(self.device)
            self.dyaw = self.config.dyaw.to(self.device)
            action_1 = self.dx.clone().cpu().numpy()
            action_2 = self.dy.clone().cpu().numpy()
            action_3 = self.dyaw.clone().cpu().numpy()
        elif self.config.dynamics_model == "classic":
            self.steer_actions = self.config.steer_actions.to(self.device)
            self.accel_actions = self.config.accel_actions.to(self.device)
            self.head_actions = torch.tensor([0], device=self.device)
            action_1 = self.steer_actions.clone().cpu().numpy()
            action_2 = self.accel_actions.clone().cpu().numpy()
            action_3 = self.head_actions.clone().cpu().numpy()
        else:
            raise ValueError(
                f"Continuous action space is currently not supported for dynamics_model: {self.config.dynamics_model}."
            )

        action_space = Tuple(
            (
                Box(action_1.min(), action_1.max(), shape=(1,)),
                Box(action_2.min(), action_2.max(), shape=(1,)),
                Box(action_3.min(), action_3.max(), shape=(1,)),
            )
        )
        return action_space

    def _get_guidance(self, mask=None) -> torch.Tensor:
        """Receive (expert) suggestions from pre-trained model or logs."""

        if not self.config.guidance:
            return torch.zeros(0, device=self.device)

        guidance = []

        if mask is None:

            valid_timesteps_mask = self.reference_trajectory.valids.bool()

            if self.config.add_reference_speed:
                reference_speed = (
                    self.reference_trajectory.ref_speed.clone()
                    / constants.MAX_SPEED
                )
                reference_speed[~valid_timesteps_mask] = constants.INVALID_ID
                guidance.append(reference_speed)

            states = None
            if (
                self.config.add_reference_pos_xy
                or self.config.add_reference_heading
            ):
                states = GlobalEgoState.from_tensor(
                    self.sim.absolute_self_observation_tensor(),
                    self.backend,
                    self.device,
                )

            if self.config.add_reference_pos_xy:
                glob_reference_xy = self.reference_trajectory.pos_xy
                local_reference_xy = torch.empty_like(glob_reference_xy)

                # Transform reference path to be relative to current
                # agent positions and heading
                for world_idx in range(self.num_worlds):
                    for agent_idx in range(self.max_cont_agents):
                        local_reference_xy[
                            world_idx, agent_idx, :, :
                        ] = to_local_frame(
                            global_pos_xy=glob_reference_xy[
                                world_idx, agent_idx, :, :
                            ],
                            ego_pos=states.pos_xy[world_idx, agent_idx],
                            ego_yaw=states.rotation_angle[
                                world_idx, agent_idx
                            ],
                            device=self.device,
                        )

                local_ref_xy_orig = local_reference_xy.clone()

                # Normalize
                local_reference_xy /= constants.MAX_REF_POINT

                # Set invalid steps to -1.0
                local_reference_xy[
                    ~valid_timesteps_mask.expand_as(local_reference_xy)
                ] = constants.INVALID_ID

                # Make unnormalized reference path available for plotting
                self.reference_path = local_ref_xy_orig

                guidance.append(local_reference_xy)

            if self.config.add_reference_heading:
                reference_headings = self.reference_trajectory.yaw.clone()

                # Transform headings to local coordinate frame
                for world_idx in range(self.num_worlds):
                    for agent_idx in range(self.max_cont_agents):
                        # Subtract current agent heading to get relative heading
                        reference_headings[
                            world_idx, agent_idx
                        ] -= states.rotation_angle[world_idx, agent_idx]

                # Normalize
                reference_headings = (
                    reference_headings / constants.MAX_ORIENTATION_RAD
                )

                # Set invalid timesteps to -1
                reference_headings[
                    ~valid_timesteps_mask
                ] = constants.INVALID_ID
                guidance.append(reference_headings)

            return torch.cat(guidance, dim=-1).flatten(start_dim=2)

        else:
<<<<<<< HEAD
=======
            batch_size = mask.sum()

>>>>>>> 4e104403
            valid_timesteps_mask = self.reference_trajectory.valids.bool()[
                mask
            ]

            states = None
            if (
                self.config.add_reference_pos_xy
                or self.config.add_reference_heading
            ):
                states = GlobalEgoState.from_tensor(
                    self.sim.absolute_self_observation_tensor(),
                    self.backend,
                    self.device,
                )

            if self.config.add_reference_speed:
                reference_speed = (
                    self.reference_trajectory.ref_speed[mask].clone()
                    / constants.MAX_SPEED
                )
                reference_speed[~valid_timesteps_mask] = constants.INVALID_ID
                guidance.append(reference_speed)

            if self.config.add_reference_pos_xy:
                global_reference_xy = self.reference_trajectory.pos_xy.clone()[
                    mask
                ]

                # Translate all points to a local coordinate frame
                translated = global_reference_xy - states.pos_xy[
                    mask
                ].unsqueeze(1)

                # Create batch of rotation matrices: [batch, 2, 2]
                cos_yaw = torch.cos(states.rotation_angle[mask])
                sin_yaw = torch.sin(states.rotation_angle[mask])
                rotation_matrices = torch.stack(
                    [
                        torch.stack([cos_yaw, sin_yaw], dim=1),
                        torch.stack([-sin_yaw, cos_yaw], dim=1),
                    ],
                    dim=1,
                )

                # Apply rotation to all points
                local_reference_xy = torch.bmm(
                    rotation_matrices, translated.transpose(1, 2)
                ).transpose(1, 2)

                local_reference_xy_orig = local_reference_xy.clone()

                # Normalize to [-1, 1]
                local_reference_xy /= constants.MAX_REF_POINT

                # Set invalid timesteps to -1
                local_reference_xy[
                    ~valid_timesteps_mask.expand_as(local_reference_xy)
                ] = constants.INVALID_ID

                reference_path = local_reference_xy

                self.reference_path = local_reference_xy_orig

                guidance.append(reference_path)

            if self.config.add_reference_heading:
                reference_headings = self.reference_trajectory.yaw[
                    mask
                ].clone()

                # Translate headings to local coordinate frame by subtracting current global agent headings
                reference_headings = (
                    reference_headings
                    - states.rotation_angle[mask].view(-1, 1, 1)
                )

                # Normalize by 2pi to ensure values are in [-1, 1]
                reference_headings = (
                    reference_headings / constants.MAX_ORIENTATION_RAD
                )

                # Set invalid timesteps to -1
                reference_headings[
                    ~valid_timesteps_mask
                ] = constants.INVALID_ID
                guidance.append(reference_headings)

        self.guidance_obs = torch.cat(guidance, dim=-1)

        # Apply dropout mask if specified
        # Note: currently only supported for masked observations
        if self.config.guidance_dropout_prob > 0 and hasattr(
            self, "guidance_dropout_mask"
        ):
            self.guidance_obs[
                ~self.guidance_dropout_mask
            ] = constants.INVALID_ID
            self.reference_path[
                ~self.guidance_dropout_mask
            ] = constants.INVALID_ID

        self.valid_guidance_points = torch.sum(
            self.guidance_obs[:, :, 0] != constants.INVALID_ID, axis=1
        )

        return self.guidance_obs.flatten(start_dim=1)

    def _get_ego_state(self, mask=None) -> torch.Tensor:
        """Get the ego state."""

        if not self.config.ego_state:
            return torch.Tensor().to(self.device)

        ego_state = LocalEgoState.from_tensor(
            self_obs_tensor=self.sim.self_observation_tensor(),
            backend=self.backend,
            device=self.device,
            mask=mask,
        )

        if self.config.norm_obs:
            ego_state.normalize()

        base_fields = [
            ego_state.speed.unsqueeze(-1),
            ego_state.vehicle_length.unsqueeze(-1),
            ego_state.vehicle_width.unsqueeze(-1),
            ego_state.is_collided.unsqueeze(-1),
            ego_state.steer_angle.unsqueeze(-1),
        ]

        if mask is None:

            # New: Give agent sense of progress / history
            # 1. Overall trajectory progress (percentage of valid points hit)
            total_valid = self.reference_trajectory.valids.clone().sum(
                axis=[2, 3]
            )
            valid_hits_so_far = self.guidance_points_hit.clone().sum(dim=[-1])

            # If total_valid is 0, we consider the route 100% complete (progress = 1.0)
            self.route_progress = torch.where(
                total_valid > 0,
                valid_hits_so_far / (total_valid + 1e-5),  # Normal case
                torch.ones_like(
                    valid_hits_so_far
                ),  # When agent has no valid points
            )

            # 2. How much time do I have left to complete the route
            normalized_time = self.step_in_world.clone() / self.episode_len

            base_fields.append(self.route_progress.unsqueeze(-1))
            base_fields.append(normalized_time)

            if self.config.add_previous_action:
                normalized_prev_actions = (
                    self.previous_action_value_tensor[:, :, :2]
                    / constants.MAX_ACTION_VALUE
                )
                base_fields.append(normalized_prev_actions)

            if self.config.reward_type == "reward_conditioned":
                full_fields = base_fields + [
                    self.reward_weights_tensor.expand(self.num_worlds, -1)
                ]
                return torch.stack(full_fields).permute(1, 2, 0)
            else:
                return torch.cat(base_fields, dim=-1)
        else:

            # New: Give agent sense of progress / history
            # 1. Overall trajectory progress (percentage of valid points hit)
            total_valid = (
                self.reference_trajectory.valids[mask]
                .clone()
                .sum(dim=1)
                .squeeze(-1)
<<<<<<< HEAD
            )
            valid_hits_so_far = self.guidance_points_hit.clone()[mask].sum(
                dim=-1
            )
=======
            )
            valid_hits_so_far = self.guidance_points_hit.clone()[mask].sum(
                dim=-1
            )
>>>>>>> 4e104403

            # Handle the case where there are zero valid points
            # If total_valid is 0, we consider the route 100% complete (progress = 1.0)
            self.route_progress = torch.where(
<<<<<<< HEAD
                total_valid >= 1,
=======
                total_valid > 0,
>>>>>>> 4e104403
                valid_hits_so_far / (total_valid + 1e-5),  # Normal case
                torch.ones_like(
                    valid_hits_so_far
                ),  # When agent has no valid points
            )

            # 2. How much time do I have left
            normalized_time = self.step_in_world[mask] / self.episode_len

            base_fields.append(self.route_progress.unsqueeze(-1))
            base_fields.append(normalized_time)

            if self.config.add_previous_action:
                normalized_prev_actions = (
                    self.previous_action_value_tensor[:, :, :2][mask]
                    / constants.MAX_ACTION_VALUE
                )
                base_fields.append(normalized_prev_actions)

            if self.config.reward_type == "reward_conditioned":
                _, agent_indices = torch.where(mask)
                weights_for_masked_agents = self.reward_weights_tensor.to(
                    self.device
                )[agent_indices]

                return torch.stack(
                    [
                        ego_state.speed,
                        ego_state.vehicle_length,
                        ego_state.vehicle_width,
                        ego_state.rel_goal_x,
                        ego_state.rel_goal_y,
                        ego_state.is_collided,
                        weights_for_masked_agents[:, 0],
                        weights_for_masked_agents[:, 1],
                        weights_for_masked_agents[:, 2],
                    ]
                ).permute(1, 0)
            else:
                return torch.cat(base_fields, dim=1)

    def _get_partner_obs(self, mask=None):
        """Get partner observations."""

        if not self.config.partner_obs:
            return torch.Tensor().to(self.device)

        partner_obs = PartnerObs.from_tensor(
            partner_obs_tensor=self.sim.partner_observations_tensor(),
            backend=self.backend,
            device=self.device,
            mask=mask,
        )

        if self.config.norm_obs:
            partner_obs.normalize()

        if mask is not None:
            return partner_obs.data.flatten(start_dim=1)
        else:
            return torch.concat(
                [
                    partner_obs.speed,
                    partner_obs.rel_pos_x,
                    partner_obs.rel_pos_y,
                    partner_obs.orientation,
                    partner_obs.vehicle_length,
                    partner_obs.vehicle_width,
                ],
                dim=-1,
            ).flatten(start_dim=2)

    def _get_road_map_obs(self, mask=None):
        """Get road map observations."""
        if not self.config.road_map_obs:
            return torch.Tensor().to(self.device)

        roadgraph = LocalRoadGraphPoints.from_tensor(
            local_roadgraph_tensor=self.sim.agent_roadmap_tensor(),
            backend=self.backend,
            device=self.device,
            mask=mask,
        )
        roadgraph.one_hot_encode_road_point_types()

        if self.config.norm_obs:
            roadgraph.normalize()

        if mask is not None:
            return torch.cat(
                [
                    roadgraph.data,
                    roadgraph.type,
                ],
                dim=-1,
            ).flatten(start_dim=1)
        else:
            return torch.cat(
                [
                    roadgraph.x.unsqueeze(-1),
                    roadgraph.y.unsqueeze(-1),
                    roadgraph.segment_length.unsqueeze(-1),
                    roadgraph.segment_width.unsqueeze(-1),
                    roadgraph.segment_height.unsqueeze(-1),
                    roadgraph.orientation.unsqueeze(-1),
                    roadgraph.type,
                ],
                dim=-1,
            ).flatten(start_dim=2)

    def _get_lidar_obs(self, mask=None):
        """Get lidar observations."""

        if not self.config.lidar_obs:
            return torch.Tensor().to(self.device)

        lidar = LidarObs.from_tensor(
            lidar_tensor=self.sim.lidar_tensor(),
            backend=self.backend,
            device=self.device,
        )

        if mask is not None:
            return [
                lidar.agent_samples[mask],
                lidar.road_edge_samples[mask],
                lidar.road_line_samples[mask],
            ]
        else:
            return torch.cat(
                [
                    lidar.agent_samples,
                    lidar.road_edge_samples,
                    lidar.road_line_samples,
                ],
                dim=-1,
            ).flatten(start_dim=2)

    def _get_bev_obs(self, mask=None):
        """Get BEV segmentation map observation.

        Returns:
            torch.Tensor: (num_worlds, max_agent_count, resolution, resolution, 1)
        """
        if not self.config.bev_obs:
            return torch.Tensor().to(self.device)

        bev = BevObs.from_tensor(
            bev_tensor=self.sim.bev_observation_tensor(),
            backend=self.backend,
            device=self.device,
        )
        bev.one_hot_encode_bev_map()

        if mask is not None:
            return bev.bev_segmentation_map[mask].flatten(start_dim=1)
        else:
            return bev.bev_segmentation_map.flatten(start_dim=2)

    def get_obs(self, mask=None):
        """Get observation: Combine different types of environment information into a single tensor.
        Returns:
            torch.Tensor: (num_worlds, max_agent_count, num_features)
        """
        ego_states = self._get_ego_state(mask)
        partner_observations = self._get_partner_obs(mask)
        road_map_observations = self._get_road_map_obs(mask)
        guidance_obs = self._get_guidance(mask)

        obs = torch.cat(
            (
                ego_states,
                partner_observations,
                road_map_observations,
                guidance_obs,
            ),
            dim=-1,
        )

        return obs

    def get_controlled_agents_mask(self):
        """Get the control mask. Shape: [num_worlds, max_agent_count]"""
        return (
            self.sim.controlled_state_tensor().to_torch().clone() == 1
        ).squeeze(axis=2)

    def remove_agents_by_id(
        self, perc_to_rmv_per_scene, remove_controlled_agents=True
    ):
        """Delete random agents in scenarios.

        Args:
            perc_to_rmv_per_scene (float): Percentage of agents to remove per scene
            remove_controlled_agents (bool): If True, removes controlled agents. If False, removes uncontrolled agents
        """
        # Obtain agent ids
        agent_ids = LocalEgoState.from_tensor(
            self_obs_tensor=self.sim.self_observation_tensor(),
            backend="torch",
            device=self.device,
        ).id

        # Choose the appropriate mask based on whether we're removing controlled or uncontrolled agents
        if remove_controlled_agents:
            agent_mask = self.cont_agent_mask
        else:
            # Create inverse mask for uncontrolled agents
            agent_mask = ~self.cont_agent_mask

        for env_idx in range(self.num_worlds):
            # Get all relevant agent IDs (controlled or uncontrolled) for the current environment
            scene_agent_ids = agent_ids[env_idx, :][agent_mask[env_idx]].long()

            if (
                scene_agent_ids.numel() > 0
            ):  # Ensure there are agents to sample
                # Determine the number of agents to sample (X% of the total agents)
                num_to_sample = max(
                    1, int(perc_to_rmv_per_scene * scene_agent_ids.size(0))
                )

                # Randomly sample agent IDs to remove using torch
                sampled_indices = torch.randperm(scene_agent_ids.size(0))[
                    :num_to_sample
                ]
                sampled_agent_ids = scene_agent_ids[sampled_indices]

                # Delete the sampled agents from the environment
                self.sim.deleteAgents({env_idx: sampled_agent_ids.tolist()})

        # Reset controlled agent mask and visualizer
        self.cont_agent_mask = self.get_controlled_agents_mask()
        self.max_agent_count = self.cont_agent_mask.shape[1]
        self.num_valid_controlled_agents_across_worlds = (
            self.cont_agent_mask.sum().item()
        )

        # Reset static scenario data for the visualizer
        self.vis.initialize_static_scenario_data(
            controlled_agent_mask=self.cont_agent_mask,
            reference_trajectory=self.reference_trajectory,
        )

    def swap_data_batch(self, data_batch=None):
        """
        Swap the current data batch in the simulator with a new one
        and reinitialize dependent attributes.
        """

        if data_batch is None:  # Sample new data batch from the data loader
            self.data_batch = next(self.data_iterator)
        else:
            self.data_batch = data_batch

        # Validate that the number of worlds (envs) matches the batch size
        if len(self.data_batch) != self.num_worlds:
            raise ValueError(
                f"Data batch size ({len(self.data_batch)}) does not match "
                f"the expected number of worlds ({self.num_worlds})."
            )

        # Update the simulator with the new data
        self.sim.set_maps(self.data_batch)

        # Reinitialize the mask for controlled agents
        self.cont_agent_mask = self.get_controlled_agents_mask()
        self.max_agent_count = self.cont_agent_mask.shape[1]
        self.num_valid_controlled_agents_across_worlds = (
            self.cont_agent_mask.sum().item()
        )

        # Receive guidance trajectories from the new batch of scenarios
        self.setup_guidance()

        # Reset static scenario data for the visualizer
        self.vis.initialize_static_scenario_data(
            controlled_agent_mask=self.cont_agent_mask,
            reference_trajectory=self.reference_trajectory,
        )

    def get_expert_actions(self):
        """Get expert actions for the full trajectories across worlds.

        Returns:
            expert_actions: Inferred or logged actions for the agents.
            expert_speeds: Speeds from the logged trajectories.
            expert_positions: Positions from the logged trajectories.
            expert_yaws: Heading from the logged trajectories.
        """

        log_trajectory = LogTrajectory.from_tensor(
            self.sim.expert_trajectory_tensor(),
            self.num_worlds,
            self.max_agent_count,
            backend=self.backend,
            device=self.device,
        )

        if self.config.dynamics_model == "delta_local":
            inferred_actions = log_trajectory.inferred_actions[..., :3]
            inferred_actions[..., 0] = torch.clamp(
                inferred_actions[..., 0], -6, 6
            )
            inferred_actions[..., 1] = torch.clamp(
                inferred_actions[..., 1], -6, 6
            )
            inferred_actions[..., 2] = torch.clamp(
                inferred_actions[..., 2], -torch.pi, torch.pi
            )
        elif self.config.dynamics_model == "state":
            # Extract (x, y, yaw, velocity x, velocity y)
            inferred_actions = torch.cat(
                (
                    log_trajectory.pos_xy,
                    torch.ones(
                        (*log_trajectory.pos_xy.shape[:-1], 1),
                        device=self.device,
                    ),
                    log_trajectory.yaw,
                    log_trajectory.vel_xy,
                    torch.zeros(
                        (*log_trajectory.pos_xy.shape[:-1], 4),
                        device=self.device,
                    ),
                ),
                dim=-1,
            )
        elif (
            self.config.dynamics_model == "classic"
            or self.config.dynamics_model == "bicycle"
        ):
            inferred_actions = log_trajectory.inferred_actions[..., :3]
            inferred_actions[..., 0] = torch.clamp(
                inferred_actions[..., 0], -6, 6
            )
            inferred_actions[..., 1] = torch.clamp(
                inferred_actions[..., 1], -0.3, 0.3
            )

        return (
            inferred_actions,
            log_trajectory.pos_xy,
            log_trajectory.vel_xy,
            log_trajectory.yaw,
        )

    def get_env_filenames(self):
        """Obtain the tfrecord filename for each world, mapping world indices to map names."""

        map_name_integers = self.sim.map_name_tensor().to_torch()
        filenames = {}
        # Iterate through the number of worlds
        for i in range(self.num_worlds):
            tensor = map_name_integers[i]
            # Convert ints to characters, ignoring zeros
            map_name = "".join([chr(i) for i in tensor.tolist() if i != 0])
            filenames[i] = map_name

        return filenames

    def get_scenario_ids(self):
        """Obtain the scenario ID for each world."""
        scenario_id_integers = self.sim.scenario_id_tensor().to_torch()
        scenario_ids = {}

        # Iterate through the number of worlds
        for i in range(self.num_worlds):
            tensor = scenario_id_integers[i]
            # Convert ints to characters, ignoring zeros
            scenario_id = "".join([chr(i) for i in tensor.tolist() if i != 0])
            scenario_ids[i] = scenario_id

        return scenario_ids

    def render(self, focus_env_idx=0, focus_agent_idx=[0, 1]):
        """Quick rendering function for debugging."""

        sim_states = self.vis.plot_simulator_state(
            env_indices=[focus_env_idx],
            zoom_radius=70,
            time_steps=[self.step_in_world[0, 0, 0].item()],
            plot_guidance_pos_xy=True,
        )

        agent_views = []
        for agent_idx in focus_agent_idx:
            agent_obs = self.vis.plot_agent_observation(
                env_idx=focus_env_idx,
                agent_idx=agent_idx,
                figsize=(10, 10),
                trajectory=self.reference_path[agent_idx, :, :],
                step_reward=self.guidance_reward[
                    focus_env_idx, agent_idx
                ].item(),
                route_progress=self.route_progress[agent_idx],
            )
            agent_views.append(agent_obs)

        return sim_states, agent_views


if __name__ == "__main__":

<<<<<<< HEAD
    FOCUS_AGENTS = [0, 1, 2, 3, 4]
=======
    FOCUS_AGENTS = [0, 1, 2, 3]
>>>>>>> 4e104403

    env_config = EnvConfig(
        guidance=True,
        guidance_mode="log_replay",  # Options: "log_replay", "vbd_amortized"
        add_reference_pos_xy=True,
        add_reference_speed=False,
        add_reference_heading=False,
        reward_type="guided_autonomy",
        init_mode="wosac_train",
        dynamics_model="delta_local",  # "state", #"classic",
        smoothen_trajectory=False,
        add_previous_action=True,
<<<<<<< HEAD
        guidance_dropout_prob=0.001,  # 0.95,
=======
>>>>>>> 4e104403
    )
    render_config = RenderConfig()

    # Create data loader
    train_loader = SceneDataLoader(
<<<<<<< HEAD
        root="data/processed/wosac/validation_json_100",
=======
        root="data/processed/wosac/validation_json_1",
>>>>>>> 4e104403
        batch_size=1,
        dataset_size=100,
        sample_with_replacement=False,
        shuffle=False,
        file_prefix="",
    )

    # Make env
    env = GPUDriveTorchEnv(
        config=env_config,
        data_loader=train_loader,
        max_cont_agents=32,  # Number of agents to control
        device="cpu",
    )

    control_mask = env.cont_agent_mask

    print(f"Number of controlled agents: {control_mask.sum()}")

    # Rollout
    obs = env.reset(mask=control_mask)

    sim_frames = []
    agent_obs_frames = {i: [] for i in FOCUS_AGENTS}

    expert_actions, _, _, _ = env.get_expert_actions()

    for time_step in range(env.init_steps, env.episode_len):
        print(f"Step: {env.step_in_world[0, 0, 0].item()}")

        # Step the environment
        expert_actions, _, _, _ = env.get_expert_actions()
        env.step_dynamics(expert_actions[:, :, time_step, :])

        obs = env.get_obs(control_mask)
        reward = env.get_rewards()
        if time_step % 10 == 0 or time_step > env.episode_len - 3:
            sim_states, agent_obs = env.render(focus_agent_idx=FOCUS_AGENTS)
            sim_frames.append(img_from_fig(sim_states[0]))
            for i in FOCUS_AGENTS:
                agent_obs_frames[i].append(img_from_fig(agent_obs[i]))

        print(f"R_t+1: {reward[0, 0]}")

        done = env.get_dones()
        info = env.get_infos()

    env.close()

    media.write_video(
        "sim_video.gif", np.array(sim_frames), fps=5, codec="gif"
    )
    for focus_agent_idx in FOCUS_AGENTS:
        agent_obs_frames[focus_agent_idx] = np.array(
            agent_obs_frames[focus_agent_idx]
        )
        media.write_video(
            f"obs_video_env_{0}_agent_{focus_agent_idx}.gif",
            np.array(agent_obs_frames[focus_agent_idx]),
            fps=5,
            codec="gif",
        )<|MERGE_RESOLUTION|>--- conflicted
+++ resolved
@@ -79,6 +79,12 @@
         should equal number of worlds ({self.num_worlds}). \
         \n Please check your data loader configuration."
 
+        assert self.num_worlds == len(
+            self.data_batch
+        ), f"Number of scenarios in data_batch ({len(self.data_batch)}) \
+        should equal number of worlds ({self.num_worlds}). \
+        \n Please check your data loader configuration."
+
         # Initialize simulator
         self.sim = self._initialize_simulator(params, self.data_batch)
 
@@ -124,6 +130,7 @@
             dtype=np.float32,
         )
 
+        # Action space setup
         # Action space setup
         self._setup_action_space(action_type)
         self.single_action_space = self.action_space
@@ -507,14 +514,11 @@
         else:
             self.previous_action_value_tensor.zero_()
             self.guidance_points_hit, _ = self.guidance_points_within_reach()
-<<<<<<< HEAD
 
         # Dropout mask for guidance points
         # Assumption: all worlds are reset at the same time
         if self.config.guidance_dropout_prob > 0:
             self.guidance_dropout_mask = self.create_guidance_dropout_mask()
-=======
->>>>>>> 4e104403
 
         return self.get_obs(mask)
 
@@ -716,7 +720,6 @@
             )
 
             completed_route_mask = (route_progress >= 0.99).float()
-<<<<<<< HEAD
 
             # b). Add a bonus for being close to the reference end position
             if torch.any(completed_route_mask > 0):
@@ -740,37 +743,6 @@
                     is_valid.shape[1], device=is_valid.device
                 ).expand_as(last_valid_indices)
 
-=======
-
-            # b). Add a bonus for being close to the reference end position
-            if torch.any(completed_route_mask > 0):
-                # Extract the last valid reference position for each world, agent
-                # valid_mask is [1, 64, 91] and reference_trajectory.pos_xy is [1, 64, 91, 2]
-                # We need to find the last valid position for each world-agent pair
-                agent_states = GlobalEgoState.from_tensor(
-                    self.sim.absolute_self_observation_tensor(),
-                    self.backend,
-                    self.device,
-                )
-
-                # Get indices of last valid positions for each reference trajectory
-                last_valid_indices = torch.argmax(
-                    is_valid
-                    * torch.arange(is_valid.shape[2], device=is_valid.device),
-                    dim=2,
-                )
-
-                # Create indices for gathering
-                batch_indices = torch.zeros_like(
-                    last_valid_indices
-                )  # Shape: [1, 64]
-                agent_indices = torch.arange(
-                    is_valid.shape[1], device=is_valid.device
-                ).expand_as(
-                    last_valid_indices
-                )  # Shape: [1, 64]
-
->>>>>>> 4e104403
                 # Gather the last valid reference positions
                 last_valid_positions = self.reference_trajectory.pos_xy[
                     batch_indices, agent_indices, last_valid_indices
@@ -783,11 +755,7 @@
                 # Add bonus for being close to the reference end position
                 # Using exponential decay: bonus = scale * exp(-distance/th)
                 distance_threshold = 0.5
-<<<<<<< HEAD
                 max_position_bonus = 0.02
-=======
-                max_position_bonus = 0.01
->>>>>>> 4e104403
 
                 position_bonus = max_position_bonus * torch.exp(
                     -distance / distance_threshold
@@ -849,15 +817,9 @@
                 speed_heading_reward[~valid_points] = 0.0
 
                 self.speed_heading_reward = speed_heading_reward.clone()
-<<<<<<< HEAD
 
                 self.guidance_reward += self.speed_heading_reward
 
-=======
-
-                self.guidance_reward += self.speed_heading_reward
-
->>>>>>> 4e104403
             # 4. Penalty for action jerk
             if hasattr(self, "action_diff"):
                 acceleration_jerk = (
@@ -866,21 +828,12 @@
                 steering_jerk = (
                     self.action_diff[:, :, 1] ** 2
                 )  # Second action component is steering angle
-<<<<<<< HEAD
 
                 # Small jerks: penalty is close to x (approximately linear)
                 # Large jerks: penalty approaches 1.0 (saturates)
                 acceleration_penalty = 1.0 - torch.exp(-acceleration_jerk)
                 steering_penalty = 1.0 - torch.exp(-steering_jerk)
 
-=======
-
-                # Small jerks: penalty is close to x (approximately linear)
-                # Large jerks: penalty approaches 1.0 (saturates)
-                acceleration_penalty = 1.0 - torch.exp(-acceleration_jerk)
-                steering_penalty = 1.0 - torch.exp(-steering_jerk)
-
->>>>>>> 4e104403
                 self.smoothness_penalty = -self.config.smoothness_weight * (
                     acceleration_penalty + steering_penalty
                 )
@@ -894,7 +847,6 @@
 
             return rewards
 
-<<<<<<< HEAD
     def create_guidance_dropout_mask(self):
         """
         Create guidance dropout mask of shape [controlled_agents, reference_path_length].
@@ -938,8 +890,6 @@
 
         return guidance_dropout_mask
 
-=======
->>>>>>> 4e104403
     def guidance_points_within_reach(self):
         # Get actual agent positions
         self.agent_states = GlobalEgoState.from_tensor(
@@ -956,13 +906,9 @@
             dim=-1,
         )
 
-<<<<<<< HEAD
         points_within_reach = (
             distances < self.config.dist_to_goal_threshold
         ) & self.reference_trajectory.valids.bool().squeeze(-1)
-=======
-        points_within_reach = distances < self.config.dist_to_goal_threshold
->>>>>>> 4e104403
 
         return points_within_reach, distances
 
@@ -1229,11 +1175,6 @@
             return torch.cat(guidance, dim=-1).flatten(start_dim=2)
 
         else:
-<<<<<<< HEAD
-=======
-            batch_size = mask.sum()
-
->>>>>>> 4e104403
             valid_timesteps_mask = self.reference_trajectory.valids.bool()[
                 mask
             ]
@@ -1412,26 +1353,15 @@
                 .clone()
                 .sum(dim=1)
                 .squeeze(-1)
-<<<<<<< HEAD
             )
             valid_hits_so_far = self.guidance_points_hit.clone()[mask].sum(
                 dim=-1
             )
-=======
-            )
-            valid_hits_so_far = self.guidance_points_hit.clone()[mask].sum(
-                dim=-1
-            )
->>>>>>> 4e104403
 
             # Handle the case where there are zero valid points
             # If total_valid is 0, we consider the route 100% complete (progress = 1.0)
             self.route_progress = torch.where(
-<<<<<<< HEAD
                 total_valid >= 1,
-=======
-                total_valid > 0,
->>>>>>> 4e104403
                 valid_hits_so_far / (total_valid + 1e-5),  # Normal case
                 torch.ones_like(
                     valid_hits_so_far
@@ -1833,14 +1763,36 @@
 
         return sim_states, agent_views
 
+    def render(self, focus_env_idx=0, focus_agent_idx=[0, 1]):
+        """Quick rendering function for debugging."""
+
+        sim_states = self.vis.plot_simulator_state(
+            env_indices=[focus_env_idx],
+            zoom_radius=70,
+            time_steps=[self.step_in_world[0, 0, 0].item()],
+            plot_guidance_pos_xy=True,
+        )
+
+        agent_views = []
+        for agent_idx in focus_agent_idx:
+            agent_obs = self.vis.plot_agent_observation(
+                env_idx=focus_env_idx,
+                agent_idx=agent_idx,
+                figsize=(10, 10),
+                trajectory=self.reference_path[agent_idx, :, :],
+                step_reward=self.guidance_reward[
+                    focus_env_idx, agent_idx
+                ].item(),
+                route_progress=self.route_progress[agent_idx],
+            )
+            agent_views.append(agent_obs)
+
+        return sim_states, agent_views
+
 
 if __name__ == "__main__":
 
-<<<<<<< HEAD
     FOCUS_AGENTS = [0, 1, 2, 3, 4]
-=======
-    FOCUS_AGENTS = [0, 1, 2, 3]
->>>>>>> 4e104403
 
     env_config = EnvConfig(
         guidance=True,
@@ -1853,20 +1805,13 @@
         dynamics_model="delta_local",  # "state", #"classic",
         smoothen_trajectory=False,
         add_previous_action=True,
-<<<<<<< HEAD
         guidance_dropout_prob=0.001,  # 0.95,
-=======
->>>>>>> 4e104403
     )
     render_config = RenderConfig()
 
     # Create data loader
     train_loader = SceneDataLoader(
-<<<<<<< HEAD
         root="data/processed/wosac/validation_json_100",
-=======
-        root="data/processed/wosac/validation_json_1",
->>>>>>> 4e104403
         batch_size=1,
         dataset_size=100,
         sample_with_replacement=False,
