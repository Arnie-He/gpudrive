"""Torch Gym Environment that interfaces with the GPU Drive simulator."""

from gymnasium.spaces import Box, Discrete, Tuple
import numpy as np
import torch
from itertools import product
import mediapy as media
import gymnasium

from gpudrive.env import constants
from gpudrive.env.config import EnvConfig, RenderConfig
from gpudrive.env.base_env import GPUDriveGymEnv
from gpudrive.datatypes.trajectory import (
    LogTrajectory,
    VBDTrajectory,
    VBDTrajectoryOnline,
    to_local_frame,
)
from gpudrive.datatypes.roadgraph import (
    LocalRoadGraphPoints,
    GlobalRoadGraphPoints,
)
from gpudrive.datatypes.observation import (
    LocalEgoState,
    GlobalEgoState,
    PartnerObs,
    LidarObs,
    BevObs,
)
from gpudrive.datatypes.metadata import Metadata
from gpudrive.datatypes.info import Info
from gpudrive.visualize.core import MatplotlibVisualizer
from gpudrive.visualize.utils import img_from_fig
from gpudrive.env.dataset import SceneDataLoader

from gpudrive.integrations.vbd.data.utils import process_scenario_data

from gpudrive.utils.preprocess import smooth_scenario
import madrona_gpudrive


class GPUDriveTorchEnv(GPUDriveGymEnv):
    """Torch Gym Environment that interfaces with the GPU Drive simulator."""

    def __init__(
        self,
        config,
        data_loader,
        max_cont_agents,
        device="cuda",
        action_type="discrete",
        render_config: RenderConfig = RenderConfig(),
        backend="torch",
    ):
        # Initialization of environment configurations
        self.config = config
        self.data_loader = data_loader
        self.num_worlds = data_loader.batch_size
        self.max_cont_agents = max_cont_agents
        self.device = device
        self.render_config = render_config
        self.backend = backend
        self.max_num_agents_in_scene = self.config.max_num_agents_in_scene

        # Initialize reward weights tensor to None initially
        self.reward_weights_tensor = None

        # Environment parameter setup
        params = self._setup_environment_parameters()

        # Initialize the iterator once
        self.data_iterator = iter(self.data_loader)

        # Get the initial data batch (set of traffic scenarios)
        self.data_batch = next(self.data_iterator)
        
        assert self.num_worlds == len(
            self.data_batch
        ), f"Number of scenarios in data_batch ({len(self.data_batch)}) \
        should equal number of worlds ({self.num_worlds}). \
        \n Please check your data loader configuration."
<<<<<<< HEAD

        assert self.num_worlds == len(
            self.data_batch
        ), f"Number of scenarios in data_batch ({len(self.data_batch)}) \
        should equal number of worlds ({self.num_worlds}). \
        \n Please check your data loader configuration."

=======
        
>>>>>>> e99ec543
        # Initialize simulator
        self.sim = self._initialize_simulator(params, self.data_batch)

        # Controlled agents setup
        self.cont_agent_mask = self.get_controlled_agents_mask()
        self.max_agent_count = self.cont_agent_mask.shape[1]
        self.num_valid_controlled_agents_across_worlds = (
            self.cont_agent_mask.sum().item()
        )

        self.episode_len = self.config.episode_len
        self.step_in_world = (
            self.episode_len - self.sim.steps_remaining_tensor().to_torch()
        )

        self.setup_guidance()

        if self.config.reward_type == "reward_conditioned":
            # Use default condition_mode from config or fall back to "random"
            condition_mode = getattr(self.config, "condition_mode", "random")
            self.agent_type = getattr(self.config, "agent_type", None)
            self._set_reward_weights(
                condition_mode=condition_mode, agent_type=self.agent_type
            )

        self.previous_action_value_tensor = torch.zeros(
            (self.num_worlds, self.max_cont_agents, 3), device=self.device
        )

        # Setup action and observation spaces
        self.observation_space = Box(
            low=-1.0,
            high=1.0,
            shape=(self.get_obs(self.cont_agent_mask).shape[-1],),
        )

        self.single_observation_space = gymnasium.spaces.Box(
            low=-1.0,
            high=1.0,
            shape=(self.observation_space.shape[-1],),
            dtype=np.float32,
        )

        # Action space setup
        # Action space setup
        self._setup_action_space(action_type)
        self.single_action_space = self.action_space
        self.num_agents = self.cont_agent_mask.sum().item()

        # Rendering setup
        self.vis = MatplotlibVisualizer(
            sim_object=self.sim,
            controlled_agent_mask=self.cont_agent_mask,
            reference_trajectory=self.reference_trajectory,
            goal_radius=self.config.dist_to_goal_threshold,
            num_worlds=self.num_worlds,
            render_config=self.render_config,
            env_config=self.config,
        )

    def setup_guidance(self):
        """Configure the reference trajectory based on the guidance mode.

        Returns:
            reference_trajectory: The reference trajectory to guide the agent's
            behavior. Shape: [num_worlds, max_agent_count, traj_len, feature_dim], where
            features are assumed to be in the following order: [x, y, yaw, vx, vy]
        """
        self.guidance_mode = self.config.guidance_mode

        if self.guidance_mode == "vbd_amortized":
            # Use pre-generated VBD model predictions as guidance
            trajectory_tensor = self.sim.vbd_trajectory_tensor()
            self.reference_trajectory = VBDTrajectory.from_tensor(
                trajectory_tensor, self.backend, self.device
            )
        elif self.guidance_mode == "vbd_online":
            # Load pre-trained Versatile Behavior Diffusion (VBD) model
            self.vbd_model = self._load_vbd_model(
                model_path=self.config.vbd_model_path
            )
            
            self.init_steps = max(self.init_steps, 10)
            print(
                f"\n[Note] Guidance mode '{self.guidance_mode}' requires at least {self.init_steps} initialization steps to provide sufficient scene context for the diffusion model. Automatically setting simulator time to t = {self.init_steps}. \n"
            )
            
            # Construct scene context dict for the VBD model
            scene_context = self.construct_context(init_steps=self.init_steps)

            print("Generating VBD predictions...\n")

            # Query the model online for the reference trajectory
            predicted = self.vbd_model.sample_denoiser(scene_context)

            # Pad first 10 steps with logs
            trajectory_tensor = self.sim.expert_trajectory_tensor()
            log_trajectory = LogTrajectory.from_tensor(
                trajectory_tensor,
                self.num_worlds,
                self.max_agent_count,
                self.backend,
                self.device,
            )
            
            reference_trajectory = torch.zeros(
                self.num_worlds,
                self.max_agent_count,
                madrona_gpudrive.kTrajectoryLength,
                6
            )
            reference_trajectory[:, :, :self.init_steps + 1, :2] = log_trajectory.pos_xy[
                :, :, :self.init_steps + 1
            ]
            reference_trajectory[:, :, :self.init_steps + 1, 2] = log_trajectory.yaw[
                :, :, :self.init_steps + 1, 0
            ]
            reference_trajectory[:, :, :self.init_steps + 1, 3:5] = log_trajectory.vel_xy[
                :, :, :self.init_steps + 1
            ]
            reference_trajectory[:, :, :self.init_steps + 1, 5] = log_trajectory.valids[
                :, :, :self.init_steps + 1, 0
            ]

            vbd_predictions=predicted["denoised_trajs"].to(self.device).detach()

            # Get the world means
            world_means = (
                self.sim.world_means_tensor().to_torch()[:, :2].to(self.device)
            )

            # Add vbd predictions to the reference trajectory
            for i in range(self.num_worlds):
                # Get controlled agent indices for this world
                valid_mask = (
                    scene_context["agents_id"][i] >= 0
                )
                valid_world_indices = scene_context["agents_id"][i][valid_mask]

                reference_trajectory[
                    i, valid_world_indices, self.init_steps + 1:, :2
                ] = vbd_predictions[i, valid_world_indices, :, :2] - world_means[
                    i
                ].view(1, 1, 2)
                reference_trajectory[
                    i, valid_world_indices, self.init_steps + 1:, 2:5
                ] = vbd_predictions[i, valid_world_indices, :, 2:5]
                reference_trajectory[
                    i, valid_world_indices, self.init_steps + 1:, 5
                ] = 1

            
            # Wrap predictions into a VBDTrajectoryOnline object
            self.reference_trajectory = VBDTrajectoryOnline.from_tensor(
                vbd_predictions=reference_trajectory,
                mean_pos_xy=self.sim.world_means_tensor().to_torch()[:, :2],
                backend=self.backend,
                device=self.device,
            )

        else:  # Default option is "log_replay"
            trajectory_tensor = self.sim.expert_trajectory_tensor()
            self.reference_trajectory = LogTrajectory.from_tensor(
                trajectory_tensor,
                self.num_worlds,
                self.max_agent_count,
                self.backend,
                self.device,
            )

        # Length of the guidance trajectory
        self.reference_traj_len = self.reference_trajectory.length

        # Smooth the trajectory if specified
        if self.config.smoothen_trajectory:
            self.reference_trajectory = smooth_scenario(
                self.reference_trajectory
            )

        # Initialize the reference trajectory positions that are already in reach
        self.guidance_points_hit, _ = self.guidance_points_within_reach()

    def _load_vbd_model(self, model_path):
        """
        Load the Versatile Behavior Diffusion (VBD) weights from checkpoint.
        """
        from gpudrive.integrations.vbd.sim_agent.sim_actor import VBDTest

        model = VBDTest.load_from_checkpoint(
            model_path, torch.device(self.device)
        )
        model.reset_agent_length(self.max_cont_agents)
        model.guidance_iter = 5
        _ = model.eval()
        return model

    def construct_context(self, init_steps=10):
        """
        Construct a dictionary containing information from the first 10 steps (1s) of the scene.

        This context data is used for the pre-trained VBD model, which infers
        the most likely trajectory for the next 80 steps based on this context.

        Args:
            init_steps (int): Number of steps to use for context. Default is 10.

        Returns:
            dict: Dictionary containing context information with the following keys:
                - 'agents_history': Past agent positions and states
                - 'agents_interested': Agents marked for trajectory prediction
                - 'agents_type': Type classification of each agent
                - 'agents_future': Ground truth future states (if available)
                - 'traffic_light_points': Location and state of traffic signals
                - 'polylines': Road network geometry representation
                - 'polylines_valid': Validity flags for polyline segments
                - 'relations': Interaction relationships between agents
                - 'agents_id': Unique identifiers for each agent
                - 'anchors': Reference points
        """
        means_xy = (
            self.sim.world_means_tensor().to_torch()[:, :2].to(self.device)
        )

        # Get the logged trajectory and restore the mean
        log_trajectory = LogTrajectory.from_tensor(
            self.sim.expert_trajectory_tensor(),
            self.num_worlds,
            self.max_agent_count,
            backend=self.backend,
            device=self.device,
        )
        log_trajectory.restore_mean(
            mean_x=means_xy[:, 0], mean_y=means_xy[:, 1]
        )

        # Get global road graph and restore the mean
        global_road_graph = GlobalRoadGraphPoints.from_tensor(
            roadgraph_tensor=self.sim.map_observation_tensor(),
            backend=self.backend,
            device=self.device,
        )
        global_road_graph.restore_mean(
            mean_x=means_xy[:, 0], mean_y=means_xy[:, 1]
        )
        global_road_graph.restore_xy()

        # Get global agent observations and restore the mean
        global_agent_obs = GlobalEgoState.from_tensor(
            abs_self_obs_tensor=self.sim.absolute_self_observation_tensor(),
            backend=self.backend,
            device=self.device,
        )
        global_agent_obs.restore_mean(
            mean_x=means_xy[:, 0], mean_y=means_xy[:, 1]
        )
        metadata = Metadata.from_tensor(
            metadata_tensor=self.sim.metadata_tensor(),
            backend=self.backend,
            device=self.device,
        )
        context_dict = process_scenario_data(
            max_controlled_agents=self.max_cont_agents,
            controlled_agent_mask=self.cont_agent_mask.cpu(),
            global_agent_obs=global_agent_obs,
            global_road_graph=global_road_graph,
            log_trajectory=log_trajectory,
            episode_len=self.episode_len,
            init_steps=init_steps,
            raw_agent_types=self.sim.info_tensor().to_torch()[:, :, 4],
            metadata=metadata,
        )

        return context_dict

    def _set_reward_weights(self, condition_mode="random", agent_type=None):
        """Set agent reward weights for all or specific environments.

        Args:
            condition_mode: Determines how reward weights are sampled:
                        - "random": Random sampling within bounds (default for training)
                        - "fixed": Use predefined agent_type weights (for testing)
                        - "preset": Use a specific preset from agent_type parameter
            agent_type: Specifies which preset weights to use if condition_mode is "preset" or "fixed"
                    If condition_mode is "preset", can be one of: "cautious", "aggressive", "balanced"
                    If condition_mode is "fixed", should be a tensor of shape [3] with weight values
        """
        # Use weight sharing across environments for memory efficiency
        if self.reward_weights_tensor is None:
            self.reward_weights_tensor = torch.zeros(
                self.cont_agent_mask.shape[1],  # max_agent_count from mask
                3,  # collision, goal_achieved, off_road
                device="cpu",
                dtype=torch.float16,
            )

        # Read bounds for the three reward components
        lower_bounds = torch.tensor(
            [
                self.config.collision_weight_lb,
                self.config.goal_achieved_weight_lb,
                self.config.off_road_weight_lb,
            ],
            device="cpu",
            dtype=torch.float16,
        )

        upper_bounds = torch.tensor(
            [
                self.config.collision_weight_ub,
                self.config.goal_achieved_weight_ub,
                self.config.off_road_weight_ub,
            ],
            device="cpu",
            dtype=torch.float16,
        )
        bounds_range = upper_bounds - lower_bounds

        # Preset agent personality types
        agent_presets = {
            "cautious": torch.tensor(
                [
                    self.config.collision_weight_lb
                    * 0.9,  # Strong collision penalty
                    self.config.goal_achieved_weight_ub
                    * 0.7,  # Moderate goal reward
                    self.config.off_road_weight_lb
                    * 0.9,  # Strong off-road penalty
                ],
                device=self.device,
                dtype=torch.float16,
            ),
            "aggressive": torch.tensor(
                [
                    self.config.collision_weight_lb
                    * 0.5,  # Lower collision penalty
                    self.config.goal_achieved_weight_ub
                    * 0.9,  # Higher goal reward
                    self.config.off_road_weight_lb
                    * 0.6,  # Moderate off-road penalty
                ],
                device=self.device,
                dtype=torch.float16,
            ),
            "balanced": torch.tensor(
                [
                    (
                        self.config.collision_weight_lb
                        + self.config.collision_weight_ub
                    )
                    / 2,
                    (
                        self.config.goal_achieved_weight_lb
                        + self.config.goal_achieved_weight_ub
                    )
                    / 2,
                    (
                        self.config.off_road_weight_lb
                        + self.config.off_road_weight_ub
                    )
                    / 2,
                ],
                device=self.device,
                dtype=torch.float16,
            ),
            "risk_taker": torch.tensor(
                [
                    self.config.collision_weight_lb
                    * 0.3,  # Minimal collision penalty
                    self.config.goal_achieved_weight_ub,  # Maximum goal reward
                    self.config.off_road_weight_lb
                    * 0.4,  # Low off-road penalty
                ],
                device=self.device,
                dtype=torch.float16,
            ),
        }
        # Just get the max agents dimension from the controlled agent mask
        max_agents = self.cont_agent_mask.shape[1]

        if condition_mode == "random":
            # Traditional random sampling within bounds
            random_values = torch.rand(
                max_agents,
                3,
                device="cpu",
                dtype=torch.float16,
            )
            scaled_values = lower_bounds + random_values * bounds_range

        elif condition_mode == "preset":
            # Use a predefined agent type
            if agent_type not in agent_presets:
                raise ValueError(
                    f"Unknown agent_type: {agent_type}. Available types: {list(agent_presets.keys())}"
                )

            # CHANGED: Create a tensor with the preset weights for all agents, but no environment dimension
            preset_weights = agent_presets[agent_type]
            scaled_values = preset_weights.unsqueeze(0).expand(max_agents, 3)

        elif condition_mode == "fixed":
            # Use custom provided weights
            if agent_type is None or not isinstance(agent_type, torch.Tensor):
                raise ValueError(
                    "For condition_mode='fixed', agent_type must be a tensor of shape [3]"
                )

            custom_weights = agent_type.to(device="cpu", dtype=torch.float16)
            if custom_weights.shape != (3,):
                raise ValueError(
                    f"agent_type tensor must have shape [3], got {custom_weights.shape}"
                )

            scaled_values = custom_weights.unsqueeze(0).expand(max_agents, 3)

        else:
            raise ValueError(f"Unknown condition_mode: {condition_mode}")

        self.reward_weights_tensor = scaled_values

        return self.reward_weights_tensor

    def reset(
        self,
        mask=None,
        env_idx_list=None,
        condition_mode=None,
        agent_type=None,
    ):
        """Reset the worlds and return the initial observations.

        Args:
            mask: Optional mask indicating which agents to return observations for
            env_idx_list: Optional list of environment indices to reset
            condition_mode: Determines how reward weights are sampled:
                - "random": Random sampling within bounds (default for training)
                - "fixed": Use predefined agent_type weights (for testing)
                - "preset": Use a specific preset from agent_type parameter
            agent_type: Specifies which preset weights to use or custom weights

        Returns:
            obs: The initial observations.
        """
        # Reset the simulator state
        if env_idx_list is not None:
            self.sim.reset(env_idx_list)
        else:
            env_idx_list = list(range(self.num_worlds))
            self.sim.reset(env_idx_list)

        # Re-initialize reward weights if using reward_conditioned
        if (
            hasattr(self.config, "reward_type")
            and self.config.reward_type == "reward_conditioned"
        ):
            # Use the specified condition_mode or default to the config setting
            mode = (
                condition_mode
                if condition_mode is not None
                else getattr(self.config, "condition_mode", "random")
            )
            use_agent_type = (
                agent_type if agent_type is not None else self.agent_type
            )
            self._set_reward_weights(
                condition_mode=mode, agent_type=use_agent_type
            )

        # Reset smoothness tracking for reset environments
        if env_idx_list is not None:
            reset_mask = torch.zeros(
                self.num_worlds, dtype=torch.bool, device=self.device
            )
            reset_mask[torch.tensor(env_idx_list, device=self.device)] = True

            # Zero out only the reset environments
            self.previous_action_value_tensor[reset_mask] = 0.0
            # Reset the guidance points hit tensor for the reset environments
            # TODO(dc): Fix for asynchronous resets
            self.guidance_points_hit, _ = self.guidance_points_within_reach()

        else:
            self.previous_action_value_tensor.zero_()
            self.guidance_points_hit, _ = self.guidance_points_within_reach()

        # Dropout mask for guidance points
        # Assumption: all worlds are reset at the same time
        if self.config.guidance_dropout_prob > 0:
            self.guidance_dropout_mask = self.create_guidance_dropout_mask()

        return self.get_obs(mask)

    def get_dones(self):
        """
        Returns tensor indicating which agents have terminated.
        """
        terminal = (
            self.sim.done_tensor()
            .to_torch()
            .clone()
            .squeeze(dim=2)
            .to(torch.float)
        )
        return terminal.bool()

    def get_infos(self):
        """
        Returns the info tensor for the current step.
        """
        return Info.from_tensor(
            self.sim.info_tensor(),
            backend=self.backend,
            device=self.device,
        )

    def get_rewards(
        self,
        collision_weight=-0.01,
        goal_achieved_weight=1.0,
        off_road_weight=-0.01,
    ):
        """Obtain the rewards for the current step."""

        # Return the weighted combination of the reward components
        info_tensor = self.sim.info_tensor().to_torch().clone()
        off_road = info_tensor[:, :, 0].to(torch.float)

        # True if the agent is in collision with another road object
        # (i.e. a cyclist, pedestrian or vehicle)
        collided = info_tensor[:, :, 1:3].to(torch.float).sum(axis=2)
        goal_achieved = info_tensor[:, :, 3].to(torch.float)

        if self.config.reward_type == "sparse_on_goal_achieved":
            return self.sim.reward_tensor().to_torch().clone().squeeze(dim=2)

        elif self.config.reward_type == "weighted_combination":
            weighted_rewards = (
                collision_weight * collided
                + goal_achieved_weight * goal_achieved
                + off_road_weight * off_road
            )
            return weighted_rewards

        elif self.config.reward_type == "reward_conditioned":
            if self.reward_weights_tensor is None:
                self._set_reward_weights()

            # Compute the weighted rewards
            collision_weights = (
                self.reward_weights_tensor[:, 0]
                .expand(self.num_worlds, -1)
                .to(self.device)
            )
            goal_weights = (
                self.reward_weights_tensor[:, 1]
                .expand(self.num_worlds, -1)
                .to(self.device)
            )
            off_road_weights = (
                self.reward_weights_tensor[:, 2]
                .expand(self.num_worlds, -1)
                .to(self.device)
            )

            weighted_rewards = (
                collision_weights * collided
                + goal_weights * goal_achieved
                + off_road_weights * off_road
            )

            return weighted_rewards

        elif self.config.reward_type == "guided_autonomy":

            step_in_world = self.step_in_world[:, 0, :].squeeze(-1)
            
            actual_agent_speed = (
                self.sim.self_observation_tensor().to_torch()[:, :, 0].clone()
            )

            # 1. Get base rewards defined by user
            self.base_rewards = (
                collision_weight * collided + off_road_weight * off_road
            )

            is_valid = self.reference_trajectory.valids.squeeze(-1)

            # 2. Route guidance (where to go)
            # a) Get the reference trajectory positions
            (
                points_within_reach,
                distance_to_points,
            ) = self.guidance_points_within_reach()

            if step_in_world[0].item() == 1:
                # This is the first step, and we reward the agent for
                # reaching the initial guidance points
                new_hits = self.guidance_points_hit & is_valid
            else:
                # Find waypoints within reach that haven't been hit yet and are valid
                potential_new_hits = (
                    points_within_reach
                    & (~self.guidance_points_hit)
                    & is_valid
                ).to(self.device)

                # Create a mask to handle cases where there are no potential hits
                has_potential_hits = torch.any(
                    potential_new_hits, dim=2, keepdim=True
                )

                # Replace distances for non-potential hits with a large value
                masked_distances = torch.where(
                    potential_new_hits.bool(),
                    distance_to_points,
                    torch.ones_like(distance_to_points) * 1e10,
                ).to(self.device)

                # Find indices of closest waypoints for each agent
                closest_indices = torch.argmin(masked_distances, dim=2)

                # Create a one-hot tensor marking only the closest waypoint for each agent
                (
                    batch_size,
                    num_agents,
                    num_waypoints,
                ) = potential_new_hits.shape
                batch_indices = (
                    torch.arange(batch_size)
                    .view(-1, 1)
                    .repeat(1, num_agents)
                    .flatten()
                    .to(self.device)
                )
                agent_indices = (
                    torch.arange(num_agents).repeat(batch_size).to(self.device)
                )

                # Initialize new_hits tensor with zeros
                new_hits = torch.zeros_like(potential_new_hits)

                # Only set closest hits where there are potential hits
                valid_agents = has_potential_hits.view(-1)

                # Efficiently set the closest point for each valid agent
                if torch.any(valid_agents):
                    valid_batch_indices = batch_indices[valid_agents]
                    valid_agent_indices = agent_indices[valid_agents]
                    valid_closest_indices = closest_indices.view(-1)[
                        valid_agents
                    ]

                    new_hits[
                        valid_batch_indices,
                        valid_agent_indices,
                        valid_closest_indices,
                    ] = True

            # Update the guidance points hit tensor
            self.guidance_points_hit = self.guidance_points_hit | new_hits

            # Count the number of new waypoints hit in this step
            guidance_points_hit_count = new_hits.sum(dim=-1).float()

            # Reward agent for successfully reaching guidance points along the route
            # Scale reward by 1/num_valid_points to ensure maximum attainable reward is 1.0
            # We do this for a consistent reward magnitude regardless of route length or density
            self.route_reward = torch.clamp(
                guidance_points_hit_count
                / (self.reference_trajectory.valids.sum(axis=[2, 3]) + 1e-5),
                min=0,
                max=0.1,
            )

            # We want agents that are parked to stay parked, and generally
            # we want agents to don't go beyond their reference trajectory.
            # To do this, add a penalty proportional to the agent position to
            # the end position of the trajectory at the end of the episode
            total_valid = self.reference_trajectory.valids.clone().sum(
                axis=[2, 3]
            )
            valid_hits_so_far = self.guidance_points_hit.clone().sum(dim=[-1])

            # Handle the case where there are zero valid points
            # If total_valid is 0, we consider the route 100% complete (progress = 1.0)
            route_progress = torch.where(
                total_valid > 0,
                valid_hits_so_far / (total_valid + 1e-5),  # Normal case
                torch.ones_like(
                    valid_hits_so_far
                ),  # When agent has no valid points
            )

            completed_route_mask = (route_progress >= 0.99).float()

            # b). Add a bonus for being close to the reference end position
            if torch.any(completed_route_mask > 0):
                # Extract the last valid reference position
                agent_states = GlobalEgoState.from_tensor(
                    self.sim.absolute_self_observation_tensor(),
                    self.backend,
                    self.device,
                )

                # Get indices of last valid positions for each reference trajectory
                last_valid_indices = torch.argmax(
                    is_valid
                    * torch.arange(is_valid.shape[2], device=is_valid.device),
                    dim=2,
                )

                # Create indices for gathering
                batch_indices = torch.zeros_like(last_valid_indices)
                agent_indices = torch.arange(
                    is_valid.shape[1], device=is_valid.device
                ).expand_as(last_valid_indices)

                # Gather the last valid reference positions
                last_valid_positions = self.reference_trajectory.pos_xy[
                    batch_indices, agent_indices, last_valid_indices
                ]

                distance = torch.norm(
                    agent_states.pos_xy - last_valid_positions, dim=2
                )

                # Add bonus for being close to the reference end position
                # Using exponential decay: bonus = scale * exp(-distance)
                max_position_bonus = 0.01

                position_bonus = max_position_bonus * torch.exp(-distance)

                # Apply a penalty for jerk because we don't want agents to turn around
                # when they have already passed the end of the route
                # if they turn, the jerk penalty should cancel out the position bonus
                if hasattr(self, "action_diff"):
                    acceleration_jerk = self.action_diff[:, :, 0] ** 2
                    steering_jerk = self.action_diff[:, :, 1] ** 2

                    acceleration_penalty = 1.0 - torch.exp(-acceleration_jerk)
                    steering_penalty = 1.0 - torch.exp(-steering_jerk)

                    jerk_penalty = -0.01 * (
                        acceleration_penalty + steering_penalty
                    )
                    
                    # Also apply speed penalty to incentivice agent to slow down
                    speed_penalty = -torch.clip(torch.log(actual_agent_speed + 1), min=0, max=0.01)            

                position_bonus_completed = (
                    position_bonus + jerk_penalty + speed_penalty
                ) * completed_route_mask

                self.route_reward += position_bonus_completed

            self.guidance_reward = self.route_reward.clone()

            # 3. Speed and heading targets
            if step_in_world[0] < self.reference_traj_len:
                batch_idx = torch.arange(step_in_world.shape[0])

                suggested_speed = self.reference_trajectory.ref_speed[
                    batch_idx, :, step_in_world
                ].squeeze(-1)

                suggested_heading = self.reference_trajectory.yaw[
                    batch_idx, :, step_in_world
                ].squeeze(-1)

                valid_points = (
                    self.reference_trajectory.valids[
                        batch_idx, :, step_in_world
                    ]
                    .squeeze(-1)
                    .bool()
                )

                actual_agent_heading = self.agent_states.rotation_angle

                # Compute distances
                guidance_speed_error = (
                    suggested_speed - actual_agent_speed
                ) ** 2
                guidance_heading_error = (
                    suggested_heading - actual_agent_heading
                ) ** 2

                guidance_speed_penalty = 1.0 - torch.exp(
                    -guidance_speed_error + 1e-8
                )
                guidance_heading_penalty = 1.0 - torch.exp(
                    -guidance_heading_error + 1e-8
                )

                speed_heading_reward = (
                    -self.config.guidance_speed_weight * guidance_speed_penalty
                    - self.config.guidance_heading_weight
                    * guidance_heading_penalty
                )

                speed_heading_reward[~valid_points] = 0.0

                self.speed_heading_reward = speed_heading_reward.clone()

                self.guidance_reward += self.speed_heading_reward

            # 4. Penalty for action jerk
            if hasattr(self, "action_diff"):
                acceleration_jerk = (
                    self.action_diff[:, :, 0] ** 2
                )  # First action component is acceleration
                steering_jerk = (
                    self.action_diff[:, :, 1] ** 2
                )  # Second action component is steering angle

                # Small jerks: penalty is close to x (approximately linear)
                # Large jerks: penalty approaches 1.0 (saturates)
                acceleration_penalty = 1.0 - torch.exp(-acceleration_jerk)
                steering_penalty = 1.0 - torch.exp(-steering_jerk)

                self.smoothness_penalty = -self.config.smoothness_weight * (
                    acceleration_penalty + steering_penalty
                )
            else:
                self.smoothness_penalty = torch.zeros_like(self.base_rewards)

            self.guidance_reward += self.smoothness_penalty

            # Combine
            rewards = self.base_rewards + self.guidance_reward

            return rewards

    def create_guidance_dropout_mask(self):
        """
        Create guidance dropout mask where dropout_prob represents
        the maximum dropout probability, with varying rates per trajectory.
        """
        max_dropout_prob = self.config.guidance_dropout_prob
        num_controlled = self.cont_agent_mask.sum().item()

        # 1 if we want to keep the point, 0 if we want to drop it
        guidance_dropout_mask = torch.ones(
            (num_controlled, self.reference_traj_len),
            device=self.device,
            dtype=torch.bool,
        )

        is_valid = (
            self.reference_trajectory.valids[self.cont_agent_mask]
            .squeeze(-1)
            .bool()
        )

        # Generate random dropout rates for each agent between 0 and max_dropout_prob
        agent_dropout_probs = (
            torch.rand(num_controlled, device=self.device) * max_dropout_prob
        )

        for agent_idx in range(num_controlled):
            agent_valid_mask = is_valid[agent_idx]
            agent_valid_indices = torch.where(agent_valid_mask)[0]

            # Get agent-specific dropout probability
            agent_dropout_prob = agent_dropout_probs[agent_idx]

            if (
                len(agent_valid_indices) > 2
            ):  # Only apply dropout if we have more than 2 points
                # Keep first and last points, apply dropout to middle points
                middle_indices = agent_valid_indices[1:-1]

                # Generate random dropout mask for middle points
                dropout = (
                    torch.rand(len(middle_indices), device=self.device)
                    < agent_dropout_prob
                )

                # Apply dropout to middle points (set to False for points to drop)
                guidance_dropout_mask[agent_idx, middle_indices] = ~dropout

        return guidance_dropout_mask

    def guidance_points_within_reach(self):
        # Get actual agent positions
        self.agent_states = GlobalEgoState.from_tensor(
            self.sim.absolute_self_observation_tensor(),
            self.backend,
            self.device,
        )

        # Calculate Euclidean distance to all reference positions
        # Output shape: [worlds, agents, reference_traj_len]
        distances = torch.norm(
            self.agent_states.pos_xy.unsqueeze(2)
            - self.reference_trajectory.pos_xy,
            dim=-1,
        )

        points_within_reach = (
            distances < self.config.dist_to_goal_threshold
        ) & self.reference_trajectory.valids.bool().squeeze(-1)

        return points_within_reach, distances

    def step_dynamics(self, actions):
        if actions is not None:
            self._apply_actions(actions)
        self.sim.step()

        # Update time in worlds
        self.step_in_world = (
            self.episode_len - self.sim.steps_remaining_tensor().to_torch()
        )

    def _apply_actions(self, actions):
        """Apply the actions to the simulator."""

        if (
            self.config.dynamics_model == "classic"
            or self.config.dynamics_model == "bicycle"
            or self.config.dynamics_model == "delta_local"
        ):
            if actions.dim() == 2:  # (num_worlds, max_agent_count)
                # Map action indices to action values if indices are provided
                actions = (
                    torch.nan_to_num(actions, nan=0).long().to(self.device)
                )
                self.action_value_tensor = self.action_keys_tensor[actions]

            elif actions.dim() == 3:
                if actions.shape[2] == 1:
                    actions = actions.squeeze(dim=2).to(self.device)
                    self.action_value_tensor = self.action_keys_tensor[actions]
                else:  # Assuming we are given the actual action values
                    self.action_value_tensor = actions.to(self.device)
            else:
                raise ValueError(f"Invalid action shape: {actions.shape}")

        else:
            self.action_value_tensor = actions.to(self.device)

        if not hasattr(self, "previous_action_value_tensor"):
            # Initialize with current actions on first call
            self.previous_action_value_tensor = (
                self.action_value_tensor.clone()
            )

        if (
            self.config.dynamics_model == "state"
            and self.previous_action_value_tensor.shape
            != self.action_value_tensor.shape
        ):
            self.previous_action_value_tensor = (
                self.action_value_tensor.clone()
            )

        # Calculate action differences (jerk)
        self.action_diff = (
            self.action_value_tensor - self.previous_action_value_tensor
        )
        self.previous_action_value_tensor = self.action_value_tensor.clone()

        self._copy_actions_to_simulator(self.action_value_tensor)

    def _copy_actions_to_simulator(self, actions):
        """Copy the provided actions to the simulator."""
        if (
            self.config.dynamics_model == "classic"
            or self.config.dynamics_model == "bicycle"
        ):
            # Action space: (acceleration, steering, heading)
            self.sim.action_tensor().to_torch()[:, :, :3].copy_(actions)
        elif self.config.dynamics_model == "delta_local":
            # Action space: (dx, dy, dyaw)
            self.sim.action_tensor().to_torch()[:, :, :3].copy_(actions)
        elif self.config.dynamics_model == "state":
            # Following the StateAction struct in types.hpp
            # Need to provide:
            # (x, y, z, yaw, vel x, vel y, vel z, ang_vel_x, ang_vel_y, ang_vel_z)
            self.sim.action_tensor().to_torch()[:, :, :10].copy_(actions)
        else:
            raise ValueError(
                f"Invalid dynamics model: {self.config.dynamics_model}"
            )

    def _set_discrete_action_space(self) -> None:
        """Configure the discrete action space based on dynamics model."""
        products = None

        if self.config.dynamics_model == "delta_local":
            self.dx = self.config.dx.to(self.device)
            self.dy = self.config.dy.to(self.device)
            self.dyaw = self.config.dyaw.to(self.device)
            products = product(self.dx, self.dy, self.dyaw)
        elif (
            self.config.dynamics_model == "classic"
            or self.config.dynamics_model == "bicycle"
        ):
            self.steer_actions = self.config.steer_actions.to(self.device)
            self.accel_actions = self.config.accel_actions.to(self.device)
            self.head_actions = self.config.head_tilt_actions.to(self.device)
            products = product(
                self.accel_actions, self.steer_actions, self.head_actions
            )
        elif self.config.dynamics_model == "state":
            self.x = self.config.x.to(self.device)
            self.y = self.config.y.to(self.device)
            self.yaw = self.config.yaw.to(self.device)
            self.vx = self.config.vx.to(self.device)
            self.vy = self.config.vy.to(self.device)

        else:
            raise ValueError(
                f"Invalid dynamics model: {self.config.dynamics_model}"
            )

        # Create a mapping from action indices to action values
        self.action_key_to_values = {}
        self.values_to_action_key = {}
        if products is not None:
            for action_idx, (action_1, action_2, action_3) in enumerate(
                products
            ):
                self.action_key_to_values[action_idx] = [
                    action_1.item(),
                    action_2.item(),
                    action_3.item(),
                ]
                self.values_to_action_key[
                    round(action_1.item(), 5),
                    round(action_2.item(), 5),
                    round(action_3.item(), 5),
                ] = action_idx

            self.action_keys_tensor = torch.tensor(
                [
                    self.action_key_to_values[key]
                    for key in sorted(self.action_key_to_values.keys())
                ]
            ).to(self.device)

            return Discrete(n=int(len(self.action_key_to_values)))
        else:
            return Discrete(n=1)

    def _set_continuous_action_space(self) -> None:
        """Configure the continuous action space."""
        if self.config.dynamics_model == "delta_local":
            self.dx = self.config.dx.to(self.device)
            self.dy = self.config.dy.to(self.device)
            self.dyaw = self.config.dyaw.to(self.device)
            action_1 = self.dx.clone().cpu().numpy()
            action_2 = self.dy.clone().cpu().numpy()
            action_3 = self.dyaw.clone().cpu().numpy()
        elif self.config.dynamics_model == "classic":
            self.steer_actions = self.config.steer_actions.to(self.device)
            self.accel_actions = self.config.accel_actions.to(self.device)
            self.head_actions = torch.tensor([0], device=self.device)
            action_1 = self.steer_actions.clone().cpu().numpy()
            action_2 = self.accel_actions.clone().cpu().numpy()
            action_3 = self.head_actions.clone().cpu().numpy()
        else:
            raise ValueError(
                f"Continuous action space is currently not supported for dynamics_model: {self.config.dynamics_model}."
            )

        action_space = Tuple(
            (
                Box(action_1.min(), action_1.max(), shape=(1,)),
                Box(action_2.min(), action_2.max(), shape=(1,)),
                Box(action_3.min(), action_3.max(), shape=(1,)),
            )
        )
        return action_space

    def _get_guidance(self, mask=None) -> torch.Tensor:
        """Receive (expert) suggestions from pre-trained model or logs."""

        if not self.config.guidance:
            return torch.zeros(0, device=self.device)

        guidance = []
        guidance_orig = []

        if mask is None:

            valid_timesteps_mask = self.reference_trajectory.valids.bool()

            if self.config.add_reference_speed:
                reference_speed = (
                    self.reference_trajectory.ref_speed.clone()
                    / constants.MAX_SPEED
                )
                reference_speed[~valid_timesteps_mask] = constants.INVALID_ID
                guidance.append(reference_speed)

            states = None
            if (
                self.config.add_reference_pos_xy
                or self.config.add_reference_heading
            ):
                states = GlobalEgoState.from_tensor(
                    self.sim.absolute_self_observation_tensor(),
                    self.backend,
                    self.device,
                )

            if self.config.add_reference_pos_xy:
                glob_reference_xy = self.reference_trajectory.pos_xy
                local_reference_xy = torch.empty_like(glob_reference_xy)

                # Transform reference path to be relative to current
                # agent positions and heading
                for world_idx in range(self.num_worlds):
                    for agent_idx in range(self.max_cont_agents):
                        local_reference_xy[
                            world_idx, agent_idx, :, :
                        ] = to_local_frame(
                            global_pos_xy=glob_reference_xy[
                                world_idx, agent_idx, :, :
                            ],
                            ego_pos=states.pos_xy[world_idx, agent_idx],
                            ego_yaw=states.rotation_angle[
                                world_idx, agent_idx
                            ],
                            device=self.device,
                        )

                local_ref_xy_orig = local_reference_xy.clone()

                # Normalize
                local_reference_xy /= constants.MAX_REF_POINT

                # Set invalid steps to -1.0
                local_reference_xy[
                    ~valid_timesteps_mask.expand_as(local_reference_xy)
                ] = constants.INVALID_ID

                # Make unnormalized reference path available for plotting
                self.reference_path = local_ref_xy_orig

                guidance.append(local_reference_xy)

            if self.config.add_reference_heading:
                reference_headings = self.reference_trajectory.yaw.clone()

                # Transform headings to local coordinate frame
                for world_idx in range(self.num_worlds):
                    for agent_idx in range(self.max_cont_agents):
                        # Subtract current agent heading to get relative heading
                        reference_headings[
                            world_idx, agent_idx
                        ] -= states.rotation_angle[world_idx, agent_idx]

                # Normalize
                reference_headings = (
                    reference_headings / constants.MAX_ORIENTATION_RAD
                )

                # Set invalid timesteps to -1
                reference_headings[
                    ~valid_timesteps_mask
                ] = constants.INVALID_ID
                guidance.append(reference_headings)

            return torch.cat(guidance, dim=-1).flatten(start_dim=2)

        else:
            valid_timesteps_mask = self.reference_trajectory.valids.bool()[
                mask
            ]

            states = None
            if (
                self.config.add_reference_pos_xy
                or self.config.add_reference_heading
            ):
                states = GlobalEgoState.from_tensor(
                    self.sim.absolute_self_observation_tensor(),
                    self.backend,
                    self.device,
                )

            if self.config.add_reference_speed:
                reference_speed = self.reference_trajectory.ref_speed[
                    mask
                ].clone()
                reference_speed[~valid_timesteps_mask] = constants.INVALID_ID

                reference_speed_normalized = (
                    reference_speed / constants.MAX_SPEED
                )
                guidance_orig.append(reference_speed)
                guidance.append(reference_speed_normalized)

            if self.config.add_reference_pos_xy:
                global_reference_xy = self.reference_trajectory.pos_xy.clone()[
                    mask
                ]

                # Translate all points to a local coordinate frame
                translated = global_reference_xy - states.pos_xy[
                    mask
                ].unsqueeze(1)

                # Create batch of rotation matrices: [batch, 2, 2]
                cos_yaw = torch.cos(states.rotation_angle[mask])
                sin_yaw = torch.sin(states.rotation_angle[mask])
                rotation_matrices = torch.stack(
                    [
                        torch.stack([cos_yaw, sin_yaw], dim=1),
                        torch.stack([-sin_yaw, cos_yaw], dim=1),
                    ],
                    dim=1,
                )

                # Apply rotation to all points
                local_reference_xy = torch.bmm(
                    rotation_matrices, translated.transpose(1, 2)
                ).transpose(1, 2)

                local_reference_xy_orig = local_reference_xy.clone()

                # Normalize to [-1, 1]
                local_reference_xy /= constants.MAX_REF_POINT

                # Set invalid timesteps to -1
                local_reference_xy[
                    ~valid_timesteps_mask.expand_as(local_reference_xy)
                ] = constants.INVALID_ID

                reference_path = local_reference_xy

                self.reference_path = local_reference_xy_orig

                guidance.append(reference_path)
                guidance_orig.append(local_reference_xy_orig)

            if self.config.add_reference_heading:
                reference_headings = self.reference_trajectory.yaw[
                    mask
                ].clone()

                # Translate headings to local coordinate frame by subtracting current global agent headings
                reference_headings = (
                    reference_headings
                    - states.rotation_angle[mask].view(-1, 1, 1)
                )

                # Normalize by 2pi to ensure values are in [-1, 1]
                reference_headings_normalized = (
                    reference_headings / constants.MAX_ORIENTATION_RAD
                )

                # Set invalid timesteps to -1
                reference_headings[
                    ~valid_timesteps_mask
                ] = constants.INVALID_ID
                guidance.append(reference_headings_normalized)
                guidance_orig.append(reference_headings)

        self.guidance_obs = torch.cat(guidance_orig, dim=-1)

        # Apply dropout mask if specified
        # Note: currently only supported for masked observations
        if self.config.guidance_dropout_prob > 0 and hasattr(
            self, "guidance_dropout_mask"
        ):
            self.guidance_obs[
                ~self.guidance_dropout_mask
            ] = constants.INVALID_ID
            self.reference_path[
                ~self.guidance_dropout_mask
            ] = constants.INVALID_ID

        self.valid_guidance_points = torch.sum(
            self.guidance_obs[:, :, 0] != constants.INVALID_ID, axis=1
        )

        guidance = torch.cat(guidance, dim=-1)

        return guidance.flatten(start_dim=1)

    def _get_ego_state(self, mask=None) -> torch.Tensor:
        """Get the ego state."""

        if not self.config.ego_state:
            return torch.Tensor().to(self.device)

        ego_state = LocalEgoState.from_tensor(
            self_obs_tensor=self.sim.self_observation_tensor(),
            backend=self.backend,
            device=self.device,
            mask=mask,
        )

        if self.config.norm_obs:
            ego_state.normalize()

        base_fields = [
            ego_state.speed.unsqueeze(-1),
            ego_state.vehicle_length.unsqueeze(-1),
            ego_state.vehicle_width.unsqueeze(-1),
            ego_state.steer_angle.unsqueeze(-1),
        ]

        if mask is None:

            # New: Give agent sense of progress / history
            # 1. Overall trajectory progress (percentage of valid points hit)
            total_valid = self.reference_trajectory.valids.clone().sum(
                axis=[2, 3]
            )
            valid_hits_so_far = self.guidance_points_hit.clone().sum(dim=[-1])

            # If total_valid is 0, we consider the route 100% complete (progress = 1.0)
            self.route_progress = torch.where(
                total_valid > 0,
                valid_hits_so_far / (total_valid + 1e-5),  # Normal case
                torch.ones_like(
                    valid_hits_so_far
                ),  # When agent has no valid points
            )

            # 2. How much time do I have left to complete the route
            normalized_time = self.step_in_world.clone() / self.episode_len

            base_fields.append(self.route_progress.unsqueeze(-1))
            base_fields.append(normalized_time)

            if self.config.add_previous_action:
                normalized_prev_actions = (
                    self.previous_action_value_tensor[:, :, :2]
                    / constants.MAX_ACTION_VALUE
                )
                base_fields.append(normalized_prev_actions)

            if self.config.reward_type == "reward_conditioned":
                full_fields = base_fields + [
                    self.reward_weights_tensor.expand(self.num_worlds, -1)
                ]
                return torch.stack(full_fields).permute(1, 2, 0)
            else:
                return torch.cat(base_fields, dim=-1)
        else:

            # New: Give agent sense of progress / history
            # 1. Overall trajectory progress (percentage of valid points hit)
            total_valid = (
                self.reference_trajectory.valids[mask]
                .clone()
                .sum(dim=1)
                .squeeze(-1)
            )
            valid_hits_so_far = self.guidance_points_hit.clone()[mask].sum(
                dim=-1
            )

            # Handle the case where there are zero valid points
            # If total_valid is 0, we consider the route 100% complete (progress = 1.0)
            self.route_progress = torch.where(
                total_valid >= 1,
                valid_hits_so_far / (total_valid + 1e-5),  # Normal case
                torch.ones_like(
                    valid_hits_so_far
                ),  # When agent has no valid points
            )

            # 2. How much time do I have left
            normalized_time = self.step_in_world[mask] / self.episode_len

            base_fields.append(self.route_progress.unsqueeze(-1))
            base_fields.append(normalized_time)

            if self.config.add_previous_action:
                normalized_prev_actions = (
                    self.previous_action_value_tensor[:, :, :2][mask]
                    / constants.MAX_ACTION_VALUE
                )
                base_fields.append(normalized_prev_actions)

            if self.config.reward_type == "reward_conditioned":
                _, agent_indices = torch.where(mask)
                weights_for_masked_agents = self.reward_weights_tensor.to(
                    self.device
                )[agent_indices]

                return torch.stack(
                    [
                        ego_state.speed,
                        ego_state.vehicle_length,
                        ego_state.vehicle_width,
                        ego_state.rel_goal_x,
                        ego_state.rel_goal_y,
                        ego_state.is_collided,
                        weights_for_masked_agents[:, 0],
                        weights_for_masked_agents[:, 1],
                        weights_for_masked_agents[:, 2],
                    ]
                ).permute(1, 0)
            else:
                return torch.cat(base_fields, dim=1)

    def _get_partner_obs(self, mask=None):
        """Get partner observations."""

        if not self.config.partner_obs:
            return torch.Tensor().to(self.device)

        partner_obs = PartnerObs.from_tensor(
            partner_obs_tensor=self.sim.partner_observations_tensor(),
            backend=self.backend,
            device=self.device,
            mask=mask,
        )

        if self.config.norm_obs:
            partner_obs.normalize()

        if mask is not None:
            return partner_obs.data.flatten(start_dim=1)
        else:
            return torch.concat(
                [
                    partner_obs.speed,
                    partner_obs.rel_pos_x,
                    partner_obs.rel_pos_y,
                    partner_obs.orientation,
                    partner_obs.vehicle_length,
                    partner_obs.vehicle_width,
                ],
                dim=-1,
            ).flatten(start_dim=2)

    def _get_road_map_obs(self, mask=None):
        """Get road map observations."""
        if not self.config.road_map_obs:
            return torch.Tensor().to(self.device)

        roadgraph = LocalRoadGraphPoints.from_tensor(
            local_roadgraph_tensor=self.sim.agent_roadmap_tensor(),
            backend=self.backend,
            device=self.device,
            mask=mask,
        )
        roadgraph.one_hot_encode_road_point_types()

        if self.config.norm_obs:
            roadgraph.normalize()

        if mask is not None:
            return torch.cat(
                [
                    roadgraph.data,
                    roadgraph.type,
                ],
                dim=-1,
            ).flatten(start_dim=1)
        else:
            return torch.cat(
                [
                    roadgraph.x.unsqueeze(-1),
                    roadgraph.y.unsqueeze(-1),
                    roadgraph.segment_length.unsqueeze(-1),
                    roadgraph.segment_width.unsqueeze(-1),
                    roadgraph.segment_height.unsqueeze(-1),
                    roadgraph.orientation.unsqueeze(-1),
                    roadgraph.type,
                ],
                dim=-1,
            ).flatten(start_dim=2)

    def _get_lidar_obs(self, mask=None):
        """Get lidar observations."""

        if not self.config.lidar_obs:
            return torch.Tensor().to(self.device)

        lidar = LidarObs.from_tensor(
            lidar_tensor=self.sim.lidar_tensor(),
            backend=self.backend,
            device=self.device,
        )

        if mask is not None:
            return [
                lidar.agent_samples[mask],
                lidar.road_edge_samples[mask],
                lidar.road_line_samples[mask],
            ]
        else:
            return torch.cat(
                [
                    lidar.agent_samples,
                    lidar.road_edge_samples,
                    lidar.road_line_samples,
                ],
                dim=-1,
            ).flatten(start_dim=2)

    def _get_bev_obs(self, mask=None):
        """Get BEV segmentation map observation.

        Returns:
            torch.Tensor: (num_worlds, max_agent_count, resolution, resolution, 1)
        """
        if not self.config.bev_obs:
            return torch.Tensor().to(self.device)

        bev = BevObs.from_tensor(
            bev_tensor=self.sim.bev_observation_tensor(),
            backend=self.backend,
            device=self.device,
        )
        bev.one_hot_encode_bev_map()

        if mask is not None:
            return bev.bev_segmentation_map[mask].flatten(start_dim=1)
        else:
            return bev.bev_segmentation_map.flatten(start_dim=2)

    def get_obs(self, mask=None):
        """Get observation: Combine different types of environment information into a single tensor.
        Returns:
            torch.Tensor: (num_worlds, max_agent_count, num_features)
        """
        ego_states = self._get_ego_state(mask)
        partner_observations = self._get_partner_obs(mask)
        road_map_observations = self._get_road_map_obs(mask)
        guidance_obs = self._get_guidance(mask)

        obs = torch.cat(
            (
                ego_states,
                partner_observations,
                road_map_observations,
                guidance_obs,
            ),
            dim=-1,
        )

        return obs

    def get_controlled_agents_mask(self):
        """Get the control mask. Shape: [num_worlds, max_agent_count]"""
        return (
            self.sim.controlled_state_tensor().to_torch().clone() == 1
        ).squeeze(axis=2)

    def remove_agents_by_id(
        self, perc_to_rmv_per_scene, remove_controlled_agents=True
    ):
        """Delete random agents in scenarios.

        Args:
            perc_to_rmv_per_scene (float): Percentage of agents to remove per scene
            remove_controlled_agents (bool): If True, removes controlled agents. If False, removes uncontrolled agents
        """
        # Obtain agent ids
        agent_ids = LocalEgoState.from_tensor(
            self_obs_tensor=self.sim.self_observation_tensor(),
            backend="torch",
            device=self.device,
        ).id

        # Choose the appropriate mask based on whether we're removing controlled or uncontrolled agents
        if remove_controlled_agents:
            agent_mask = self.cont_agent_mask
        else:
            # Create inverse mask for uncontrolled agents
            agent_mask = ~self.cont_agent_mask

        for env_idx in range(self.num_worlds):
            # Get all relevant agent IDs (controlled or uncontrolled) for the current environment
            scene_agent_ids = agent_ids[env_idx, :][agent_mask[env_idx]].long()

            if (
                scene_agent_ids.numel() > 0
            ):  # Ensure there are agents to sample
                # Determine the number of agents to sample (X% of the total agents)
                num_to_sample = max(
                    1, int(perc_to_rmv_per_scene * scene_agent_ids.size(0))
                )

                # Randomly sample agent IDs to remove using torch
                sampled_indices = torch.randperm(scene_agent_ids.size(0))[
                    :num_to_sample
                ]
                sampled_agent_ids = scene_agent_ids[sampled_indices]

                # Delete the sampled agents from the environment
                self.sim.deleteAgents({env_idx: sampled_agent_ids.tolist()})

        # Reset controlled agent mask and visualizer
        self.cont_agent_mask = self.get_controlled_agents_mask()
        self.max_agent_count = self.cont_agent_mask.shape[1]
        self.num_valid_controlled_agents_across_worlds = (
            self.cont_agent_mask.sum().item()
        )

        # Reset static scenario data for the visualizer
        self.vis.initialize_static_scenario_data(
            controlled_agent_mask=self.cont_agent_mask,
            reference_trajectory=self.reference_trajectory,
        )

    def swap_data_batch(self, data_batch=None):
        """
        Swap the current data batch in the simulator with a new one
        and reinitialize dependent attributes.
        """

        if data_batch is None:  # Sample new data batch from the data loader
            self.data_batch = next(self.data_iterator)
        else:
            self.data_batch = data_batch

        # Validate that the number of worlds (envs) matches the batch size
        if len(self.data_batch) != self.num_worlds:
            raise ValueError(
                f"Data batch size ({len(self.data_batch)}) does not match "
                f"the expected number of worlds ({self.num_worlds})."
            )

        # Update the simulator with the new data
        self.sim.set_maps(self.data_batch)

        # Reinitialize the mask for controlled agents
        self.cont_agent_mask = self.get_controlled_agents_mask()
        self.max_agent_count = self.cont_agent_mask.shape[1]
        self.num_valid_controlled_agents_across_worlds = (
            self.cont_agent_mask.sum().item()
        )

        # Receive guidance trajectories from the new batch of scenarios
        self.setup_guidance()

        # Reset static scenario data for the visualizer
        self.vis.initialize_static_scenario_data(
            controlled_agent_mask=self.cont_agent_mask,
            reference_trajectory=self.reference_trajectory,
        )

    def get_expert_actions(self):
        """Get expert actions for the full trajectories across worlds.

        Returns:
            expert_actions: Inferred or logged actions for the agents.
            expert_speeds: Speeds from the logged trajectories.
            expert_positions: Positions from the logged trajectories.
            expert_yaws: Heading from the logged trajectories.
        """

        log_trajectory = LogTrajectory.from_tensor(
            self.sim.expert_trajectory_tensor(),
            self.num_worlds,
            self.max_agent_count,
            backend=self.backend,
            device=self.device,
        )

        if self.config.dynamics_model == "delta_local":
            inferred_actions = log_trajectory.inferred_actions[..., :3]
            inferred_actions[..., 0] = torch.clamp(
                inferred_actions[..., 0], -6, 6
            )
            inferred_actions[..., 1] = torch.clamp(
                inferred_actions[..., 1], -6, 6
            )
            inferred_actions[..., 2] = torch.clamp(
                inferred_actions[..., 2], -torch.pi, torch.pi
            )
        elif self.config.dynamics_model == "state":
            # Extract (x, y, yaw, velocity x, velocity y)
            inferred_actions = torch.cat(
                (
                    log_trajectory.pos_xy,
                    torch.ones(
                        (*log_trajectory.pos_xy.shape[:-1], 1),
                        device=self.device,
                    ),
                    log_trajectory.yaw,
                    log_trajectory.vel_xy,
                    torch.zeros(
                        (*log_trajectory.pos_xy.shape[:-1], 4),
                        device=self.device,
                    ),
                ),
                dim=-1,
            )
        elif (
            self.config.dynamics_model == "classic"
            or self.config.dynamics_model == "bicycle"
        ):
            inferred_actions = log_trajectory.inferred_actions[..., :3]
            inferred_actions[..., 0] = torch.clamp(
                inferred_actions[..., 0], -6, 6
            )
            inferred_actions[..., 1] = torch.clamp(
                inferred_actions[..., 1], -0.3, 0.3
            )

        return (
            inferred_actions,
            log_trajectory.pos_xy,
            log_trajectory.vel_xy,
            log_trajectory.yaw,
        )

    def get_env_filenames(self):
        """Obtain the tfrecord filename for each world, mapping world indices to map names."""

        map_name_integers = self.sim.map_name_tensor().to_torch()
        filenames = {}
        # Iterate through the number of worlds
        for i in range(self.num_worlds):
            tensor = map_name_integers[i]
            # Convert ints to characters, ignoring zeros
            map_name = "".join([chr(i) for i in tensor.tolist() if i != 0])
            filenames[i] = map_name

        return filenames

    def get_scenario_ids(self):
        """Obtain the scenario ID for each world."""
        scenario_id_integers = self.sim.scenario_id_tensor().to_torch()
        scenario_ids = {}

        # Iterate through the number of worlds
        for i in range(self.num_worlds):
            tensor = scenario_id_integers[i]
            # Convert ints to characters, ignoring zeros
            scenario_id = "".join([chr(i) for i in tensor.tolist() if i != 0])
            scenario_ids[i] = scenario_id

        return scenario_ids

    def render(self, focus_env_idx=0, focus_agent_idx=[0, 1]):
        """Quick rendering function for debugging."""

        sim_states = self.vis.plot_simulator_state(
            env_indices=[focus_env_idx],
            zoom_radius=70,
            time_steps=[self.step_in_world[0, 0, 0].item()],
            plot_guidance_pos_xy=True,
        )

        agent_views = []
        for agent_idx in focus_agent_idx:
            agent_obs = self.vis.plot_agent_observation(
                env_idx=focus_env_idx,
                agent_idx=agent_idx,
                figsize=(10, 10),
                trajectory=self.reference_path[agent_idx, :, :],
                step_reward=self.guidance_reward[
                    focus_env_idx, agent_idx
                ].item(),
                route_progress=self.route_progress[agent_idx],
            )
            agent_views.append(agent_obs)

        return sim_states, agent_views

    def render(self, focus_env_idx=0, focus_agent_idx=[0, 1]):
        """Quick rendering function for debugging."""

        sim_states = self.vis.plot_simulator_state(
            env_indices=[focus_env_idx],
            zoom_radius=70,
            time_steps=[self.step_in_world[0, 0, 0].item()],
            plot_guidance_pos_xy=True,
        )

        agent_views = []
        for agent_idx in focus_agent_idx:
            agent_obs = self.vis.plot_agent_observation(
                env_idx=focus_env_idx,
                agent_idx=agent_idx,
                figsize=(10, 10),
                trajectory=self.reference_path[agent_idx, :, :],
                step_reward=self.guidance_reward[
                    focus_env_idx, agent_idx
                ].item(),
                route_progress=self.route_progress[agent_idx],
            )
            agent_views.append(agent_obs)

        return sim_states, agent_views


if __name__ == "__main__":

    FOCUS_AGENTS = [0, 1, 2, 3, 4]

    env_config = EnvConfig(
        guidance=True,
        guidance_mode="log_replay",  # Options: "log_replay", "vbd_amortized"
        add_reference_pos_xy=True,
        add_reference_speed=False,
        add_reference_heading=False,
        reward_type="guided_autonomy",
        init_mode="wosac_train",
        dynamics_model="delta_local",  # "state", #"classic",
        smoothen_trajectory=False,
        add_previous_action=True,
        guidance_dropout_prob=0.9,  # 0.95,
    )
    render_config = RenderConfig()

    # Create data loader
    train_loader = SceneDataLoader(
        root="data/processed/wosac/validation_json_100",
        batch_size=1,
        dataset_size=100,
        sample_with_replacement=False,
        shuffle=False,
        file_prefix="",
    )

    # Make env
    env = GPUDriveTorchEnv(
        config=env_config,
        data_loader=train_loader,
        max_cont_agents=32,  # Number of agents to control
        device="cpu",
    )

    control_mask = env.cont_agent_mask

    print(f"Number of controlled agents: {control_mask.sum()}")

    # Rollout
    obs = env.reset(mask=control_mask)

    sim_frames = []
    agent_obs_frames = {i: [] for i in FOCUS_AGENTS}

    expert_actions, _, _, _ = env.get_expert_actions()

    for time_step in range(env.init_steps, env.episode_len):
        print(f"Step: {env.step_in_world[0, 0, 0].item()}")

        # Step the environment
        expert_actions, _, _, _ = env.get_expert_actions()
        env.step_dynamics(expert_actions[:, :, time_step, :])

        obs = env.get_obs(control_mask)
        reward = env.get_rewards()
        if time_step % 10 == 0 or time_step > env.episode_len - 3:
            sim_states, agent_obs = env.render(focus_agent_idx=FOCUS_AGENTS)
            sim_frames.append(img_from_fig(sim_states[0]))
            for i in FOCUS_AGENTS:
                agent_obs_frames[i].append(img_from_fig(agent_obs[i]))

        print(f"R_t+1: {reward[0, 0]}")

        done = env.get_dones()
        info = env.get_infos()

    env.close()

    media.write_video(
        "sim_video.gif", np.array(sim_frames), fps=5, codec="gif"
    )
    for focus_agent_idx in FOCUS_AGENTS:
        agent_obs_frames[focus_agent_idx] = np.array(
            agent_obs_frames[focus_agent_idx]
        )
        media.write_video(
            f"obs_video_env_{0}_agent_{focus_agent_idx}.gif",
            np.array(agent_obs_frames[focus_agent_idx]),
            fps=5,
            codec="gif",
        )<|MERGE_RESOLUTION|>--- conflicted
+++ resolved
@@ -79,17 +79,7 @@
         ), f"Number of scenarios in data_batch ({len(self.data_batch)}) \
         should equal number of worlds ({self.num_worlds}). \
         \n Please check your data loader configuration."
-<<<<<<< HEAD
-
-        assert self.num_worlds == len(
-            self.data_batch
-        ), f"Number of scenarios in data_batch ({len(self.data_batch)}) \
-        should equal number of worlds ({self.num_worlds}). \
-        \n Please check your data loader configuration."
-
-=======
         
->>>>>>> e99ec543
         # Initialize simulator
         self.sim = self._initialize_simulator(params, self.data_batch)
 
