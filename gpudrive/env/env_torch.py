"""Torch Gym Environment that interfaces with the GPU Drive simulator."""

from gymnasium.spaces import Box, Discrete, Tuple
import numpy as np
import torch
from itertools import product
import mediapy as media
import gymnasium

from gpudrive.env import constants
from gpudrive.env.config import EnvConfig, RenderConfig
from gpudrive.env.base_env import GPUDriveGymEnv
from gpudrive.datatypes.trajectory import (
    LogTrajectory,
    VBDTrajectory,
    VBDTrajectoryOnline,
    to_local_frame,
)
from gpudrive.datatypes.roadgraph import (
    LocalRoadGraphPoints,
    GlobalRoadGraphPoints,
)
from gpudrive.datatypes.observation import (
    LocalEgoState,
    GlobalEgoState,
    PartnerObs,
    LidarObs,
    BevObs,
)
from gpudrive.datatypes.metadata import Metadata
from gpudrive.datatypes.info import Info
from gpudrive.visualize.core import MatplotlibVisualizer
from gpudrive.visualize.utils import img_from_fig
from gpudrive.env.dataset import SceneDataLoader

from gpudrive.integrations.vbd.data.utils import process_scenario_data

from gpudrive.utils.preprocess import smooth_scenario
import madrona_gpudrive


# Agent types
VEHICLE_AGENT = int(madrona_gpudrive.EntityType.Vehicle)
CYCLIST_AGENT = int(madrona_gpudrive.EntityType.Cyclist)
PEDESTRIAN_AGENT = int(madrona_gpudrive.EntityType.Pedestrian)


class GPUDriveTorchEnv(GPUDriveGymEnv):
    """Torch Gym Environment that interfaces with the GPU Drive simulator."""

    def __init__(
        self,
        config,
        data_loader,
        max_cont_agents,
        device="cuda",
        action_type="discrete",
        render_config: RenderConfig = RenderConfig(),
        backend="torch",
    ):
        # Initialization of environment configurations
        self.config = config
        self.data_loader = data_loader
        self.num_worlds = data_loader.batch_size
        self.max_cont_agents = max_cont_agents
        self.device = device
        self.render_config = render_config
        self.backend = backend
        self.max_num_agents_in_scene = self.config.max_num_agents_in_scene

        # Initialize reward weights tensor to None initially
        self.reward_weights_tensor = None

        # Environment parameter setup
        params = self._setup_environment_parameters()

        # Initialize the iterator once
        self.data_iterator = iter(self.data_loader)

        # Get the initial data batch (set of traffic scenarios)
        self.data_batch = next(self.data_iterator)

        assert self.num_worlds == len(
            self.data_batch
        ), f"Number of scenarios in data_batch ({len(self.data_batch)}) \
        should equal number of worlds ({self.num_worlds}). \
        \n Please check your data loader configuration."

        # Initialize simulator
        self.sim = self._initialize_simulator(params, self.data_batch)

        # Controlled agents setup
        self.cont_agent_mask = self.get_controlled_agents_mask()
        self.max_agent_count = self.cont_agent_mask.shape[1]
        self.num_valid_controlled_agents_across_worlds = (
            self.cont_agent_mask.sum().item()
        )

        self.episode_len = self.config.episode_len
        self.step_in_world = (
            self.episode_len - self.sim.steps_remaining_tensor().to_torch()
        )

        self.setup_guidance()

        self.guidance_dropout_mask = self.create_guidance_dropout_mask()

        if self.config.reward_type == "reward_conditioned":
            # Use default condition_mode from config or fall back to "random"
            condition_mode = getattr(self.config, "condition_mode", "random")
            self.agent_type = getattr(self.config, "agent_type", None)
            self._set_reward_weights(
                condition_mode=condition_mode, agent_type=self.agent_type
            )

        self.previous_action_value_tensor = torch.zeros(
            (self.num_worlds, self.max_cont_agents, 3), device=self.device
        )

        # Setup action and observation spaces
        self.observation_space = Box(
            low=-1.0,
            high=1.0,
            shape=(self.get_obs(self.cont_agent_mask).shape[-1],),
        )

        self.single_observation_space = gymnasium.spaces.Box(
            low=-1.0,
            high=1.0,
            shape=(self.observation_space.shape[-1],),
            dtype=np.float32,
        )

        # Action space setup
<<<<<<< HEAD
=======
        self._cache_agent_types()
>>>>>>> 3db4debd
        self._setup_action_space(action_type)
        self.single_action_space = self.action_space
        self.num_agents = self.cont_agent_mask.sum().item()

        # Rendering setup
        self.vis = MatplotlibVisualizer(
            sim_object=self.sim,
            controlled_agent_mask=self.cont_agent_mask,
            reference_trajectory=self.reference_trajectory,
            goal_radius=self.config.dist_to_goal_threshold,
            num_worlds=self.num_worlds,
            render_config=self.render_config,
            env_config=self.config,
        )

    def setup_guidance(self):
        """Configure the reference trajectory based on the guidance mode.

        Returns:
            reference_trajectory: The reference trajectory to guide the agent's
            behavior. Shape: [num_worlds, max_agent_count, traj_len, feature_dim], where
            features are assumed to be in the following order: [x, y, yaw, vx, vy]
        """
        self.guidance_mode = self.config.guidance_mode

        if self.guidance_mode == "vbd_amortized":
            # Use pre-generated VBD model predictions as guidance
            trajectory_tensor = self.sim.vbd_trajectory_tensor()
            self.reference_trajectory = VBDTrajectory.from_tensor(
                trajectory_tensor, self.backend, self.device
            )
        elif self.guidance_mode == "vbd_online":
            # Load pre-trained Versatile Behavior Diffusion (VBD) model
            self.vbd_model = self._load_vbd_model(
                model_path=self.config.vbd_model_path
            )

            self.init_steps = max(self.init_steps, 10)
            print(
                f"\n[Note] Guidance mode '{self.guidance_mode}' requires at least {self.init_steps} initialization steps to provide sufficient scene context for the diffusion model. Automatically setting simulator time to t = {self.init_steps}. \n"
            )

            # Construct scene context dict for the VBD model
            scene_context = self.construct_context(init_steps=self.init_steps)

            print("Generating VBD predictions...\n")

            # Query the model online for the reference trajectory
            predicted = self.vbd_model.sample_denoiser(scene_context)

            # Pad first 10 steps with logs
            trajectory_tensor = self.sim.expert_trajectory_tensor()
            log_trajectory = LogTrajectory.from_tensor(
                trajectory_tensor,
                self.num_worlds,
                self.max_agent_count,
                self.backend,
                self.device,
            )

            reference_trajectory = torch.zeros(
                self.num_worlds,
                self.max_agent_count,
                madrona_gpudrive.kTrajectoryLength,
                6,
            ).to(self.device)
            reference_trajectory[
                :, :, : self.init_steps + 1, :2
            ] = log_trajectory.pos_xy[:, :, : self.init_steps + 1]
            reference_trajectory[
                :, :, : self.init_steps + 1, 2
            ] = log_trajectory.yaw[:, :, : self.init_steps + 1, 0]
            reference_trajectory[
                :, :, : self.init_steps + 1, 3:5
            ] = log_trajectory.vel_xy[:, :, : self.init_steps + 1]
            reference_trajectory[
                :, :, : self.init_steps + 1, 5
            ] = log_trajectory.valids[:, :, : self.init_steps + 1, 0]

            vbd_predictions = (
                predicted["denoised_trajs"].to(self.device).detach()
            )

            # Get the world means
            world_means = (
                self.sim.world_means_tensor().to_torch()[:, :2].to(self.device)
            )

            # Add vbd predictions to the reference trajectory
            for i in range(self.num_worlds):
                # Get controlled agent indices for this world
                valid_mask = scene_context["agents_id"][i] >= 0
                valid_world_indices = scene_context["agents_id"][i][valid_mask]

                reference_trajectory[
                    i, valid_world_indices, self.init_steps + 1 :, :2
                ] = vbd_predictions[
                    i, valid_world_indices, :, :2
                ] - world_means[
                    i
                ].view(
                    1, 1, 2
                )
                reference_trajectory[
                    i, valid_world_indices, self.init_steps + 1 :, 2:5
                ] = vbd_predictions[i, valid_world_indices, :, 2:5]
                reference_trajectory[
                    i, valid_world_indices, self.init_steps + 1 :, 5
                ] = 1

            # Wrap predictions into a VBDTrajectoryOnline object
            self.reference_trajectory = VBDTrajectoryOnline.from_tensor(
                vbd_predictions=reference_trajectory,
                mean_pos_xy=self.sim.world_means_tensor().to_torch()[:, :2],
                backend=self.backend,
                device=self.device,
            )

        else:  # Default option is "log_replay"
            trajectory_tensor = self.sim.expert_trajectory_tensor()
            self.reference_trajectory = LogTrajectory.from_tensor(
                trajectory_tensor,
                self.num_worlds,
                self.max_agent_count,
                self.backend,
                self.device,
            )

        # Length of the guidance trajectory
        self.reference_traj_len = self.reference_trajectory.length

        # Smooth the trajectory if specified
        if self.config.smoothen_trajectory:
            self.reference_trajectory = smooth_scenario(
                self.reference_trajectory
            )

        # Initialize the reference trajectory positions that are already in reach
        self.guidance_points_hit, _ = self.guidance_points_within_reach()

    def _load_vbd_model(self, model_path):
        """
        Load the Versatile Behavior Diffusion (VBD) weights from checkpoint.
        """
        from gpudrive.integrations.vbd.sim_agent.sim_actor import VBDTest

        model = VBDTest.load_from_checkpoint(
            model_path, torch.device(self.device)
        )
        model.reset_agent_length(self.max_cont_agents)
        model.guidance_iter = 5
        _ = model.eval()
        return model

    def construct_context(self, init_steps=10):
        """
        Construct a dictionary containing information from the first 10 steps (1s) of the scene.

        This context data is used for the pre-trained VBD model, which infers
        the most likely trajectory for the next 80 steps based on this context.

        Args:
            init_steps (int): Number of steps to use for context. Default is 10.

        Returns:
            dict: Dictionary containing context information with the following keys:
                - 'agents_history': Past agent positions and states
                - 'agents_interested': Agents marked for trajectory prediction
                - 'agents_type': Type classification of each agent
                - 'agents_future': Ground truth future states (if available)
                - 'traffic_light_points': Location and state of traffic signals
                - 'polylines': Road network geometry representation
                - 'polylines_valid': Validity flags for polyline segments
                - 'relations': Interaction relationships between agents
                - 'agents_id': Unique identifiers for each agent
                - 'anchors': Reference points
        """
        means_xy = self.sim.world_means_tensor().to_torch()[:, :2].to("cpu")

        # Get the logged trajectory and restore the mean
        log_trajectory = LogTrajectory.from_tensor(
            self.sim.expert_trajectory_tensor(),
            self.num_worlds,
            self.max_agent_count,
            backend=self.backend,
            device="cpu",
        )
        log_trajectory.restore_mean(
            mean_x=means_xy[:, 0], mean_y=means_xy[:, 1]
        )

        # Get global road graph and restore the mean
        global_road_graph = GlobalRoadGraphPoints.from_tensor(
            roadgraph_tensor=self.sim.map_observation_tensor(),
            backend=self.backend,
            device="cpu",
        )
        global_road_graph.restore_mean(
            mean_x=means_xy[:, 0], mean_y=means_xy[:, 1]
        )
        global_road_graph.restore_xy()

        # Get global agent observations and restore the mean
        global_agent_obs = GlobalEgoState.from_tensor(
            abs_self_obs_tensor=self.sim.absolute_self_observation_tensor(),
            backend=self.backend,
            device="cpu",
        )
        global_agent_obs.restore_mean(
            mean_x=means_xy[:, 0], mean_y=means_xy[:, 1]
        )
        metadata = Metadata.from_tensor(
            metadata_tensor=self.sim.metadata_tensor(),
            backend=self.backend,
            device="cpu",
        )
        context_dict = process_scenario_data(
            max_controlled_agents=self.max_cont_agents,
            controlled_agent_mask=self.cont_agent_mask.cpu(),
            global_agent_obs=global_agent_obs,
            global_road_graph=global_road_graph,
            log_trajectory=log_trajectory,
            episode_len=self.episode_len,
            init_steps=init_steps,
            raw_agent_types=self.sim.info_tensor().to_torch().cpu()[:, :, 4],
            metadata=metadata,
        )

        if self.device != "cpu":
            # Move tensors to the specified device
            for key in context_dict:
                if isinstance(context_dict[key], torch.Tensor):
                    context_dict[key] = context_dict[key].to(self.device)

        return context_dict

    def _set_reward_weights(self, condition_mode="random", agent_type=None):
        """Set agent reward weights for all or specific environments.

        Args:
            condition_mode: Determines how reward weights are sampled:
                        - "random": Random sampling within bounds (default for training)
                        - "fixed": Use predefined agent_type weights (for testing)
                        - "preset": Use a specific preset from agent_type parameter
            agent_type: Specifies which preset weights to use if condition_mode is "preset" or "fixed"
                    If condition_mode is "preset", can be one of: "cautious", "aggressive", "balanced"
                    If condition_mode is "fixed", should be a tensor of shape [3] with weight values
        """
        # Use weight sharing across environments for memory efficiency
        if self.reward_weights_tensor is None:
            self.reward_weights_tensor = torch.zeros(
                self.cont_agent_mask.shape[1],  # max_agent_count from mask
                3,  # collision, goal_achieved, off_road
                device="cpu",
                dtype=torch.float16,
            )

        # Read bounds for the three reward components
        lower_bounds = torch.tensor(
            [
                self.config.collision_weight_lb,
                self.config.goal_achieved_weight_lb,
                self.config.off_road_weight_lb,
            ],
            device="cpu",
            dtype=torch.float16,
        )

        upper_bounds = torch.tensor(
            [
                self.config.collision_weight_ub,
                self.config.goal_achieved_weight_ub,
                self.config.off_road_weight_ub,
            ],
            device="cpu",
            dtype=torch.float16,
        )
        bounds_range = upper_bounds - lower_bounds

        # Preset agent personality types
        agent_presets = {
            "cautious": torch.tensor(
                [
                    self.config.collision_weight_lb
                    * 0.9,  # Strong collision penalty
                    self.config.goal_achieved_weight_ub
                    * 0.7,  # Moderate goal reward
                    self.config.off_road_weight_lb
                    * 0.9,  # Strong off-road penalty
                ],
                device=self.device,
                dtype=torch.float16,
            ),
            "aggressive": torch.tensor(
                [
                    self.config.collision_weight_lb
                    * 0.5,  # Lower collision penalty
                    self.config.goal_achieved_weight_ub
                    * 0.9,  # Higher goal reward
                    self.config.off_road_weight_lb
                    * 0.6,  # Moderate off-road penalty
                ],
                device=self.device,
                dtype=torch.float16,
            ),
            "balanced": torch.tensor(
                [
                    (
                        self.config.collision_weight_lb
                        + self.config.collision_weight_ub
                    )
                    / 2,
                    (
                        self.config.goal_achieved_weight_lb
                        + self.config.goal_achieved_weight_ub
                    )
                    / 2,
                    (
                        self.config.off_road_weight_lb
                        + self.config.off_road_weight_ub
                    )
                    / 2,
                ],
                device=self.device,
                dtype=torch.float16,
            ),
            "risk_taker": torch.tensor(
                [
                    self.config.collision_weight_lb
                    * 0.3,  # Minimal collision penalty
                    self.config.goal_achieved_weight_ub,  # Maximum goal reward
                    self.config.off_road_weight_lb
                    * 0.4,  # Low off-road penalty
                ],
                device=self.device,
                dtype=torch.float16,
            ),
        }
        # Just get the max agents dimension from the controlled agent mask
        max_agents = self.cont_agent_mask.shape[1]

        if condition_mode == "random":
            # Traditional random sampling within bounds
            random_values = torch.rand(
                max_agents,
                3,
                device="cpu",
                dtype=torch.float16,
            )
            scaled_values = lower_bounds + random_values * bounds_range

        elif condition_mode == "preset":
            # Use a predefined agent type
            if agent_type not in agent_presets:
                raise ValueError(
                    f"Unknown agent_type: {agent_type}. Available types: {list(agent_presets.keys())}"
                )

            # CHANGED: Create a tensor with the preset weights for all agents, but no environment dimension
            preset_weights = agent_presets[agent_type]
            scaled_values = preset_weights.unsqueeze(0).expand(max_agents, 3)

        elif condition_mode == "fixed":
            # Use custom provided weights
            if agent_type is None or not isinstance(agent_type, torch.Tensor):
                raise ValueError(
                    "For condition_mode='fixed', agent_type must be a tensor of shape [3]"
                )

            custom_weights = agent_type.to(device="cpu", dtype=torch.float16)
            if custom_weights.shape != (3,):
                raise ValueError(
                    f"agent_type tensor must have shape [3], got {custom_weights.shape}"
                )

            scaled_values = custom_weights.unsqueeze(0).expand(max_agents, 3)

        else:
            raise ValueError(f"Unknown condition_mode: {condition_mode}")

        self.reward_weights_tensor = scaled_values

        return self.reward_weights_tensor

    def reset(
        self,
        mask=None,
        env_idx_list=None,
        condition_mode=None,
        agent_type=None,
    ):
        """Reset the worlds and return the initial observations.

        Args:
            mask: Optional mask indicating which agents to return observations for
            env_idx_list: Optional list of environment indices to reset
            condition_mode: Determines how reward weights are sampled:
                - "random": Random sampling within bounds (default for training)
                - "fixed": Use predefined agent_type weights (for testing)
                - "preset": Use a specific preset from agent_type parameter
            agent_type: Specifies which preset weights to use or custom weights

        Returns:
            obs: The initial observations.
        """
        # Reset the simulator state
        if env_idx_list is not None:
            self.sim.reset(env_idx_list)
        else:
            env_idx_list = list(range(self.num_worlds))
            self.sim.reset(env_idx_list)

        # Re-initialize reward weights if using reward_conditioned
        if (
            hasattr(self.config, "reward_type")
            and self.config.reward_type == "reward_conditioned"
        ):
            # Use the specified condition_mode or default to the config setting
            mode = (
                condition_mode
                if condition_mode is not None
                else getattr(self.config, "condition_mode", "random")
            )
            use_agent_type = (
                agent_type if agent_type is not None else self.agent_type
            )
            self._set_reward_weights(
                condition_mode=mode, agent_type=use_agent_type
            )

        # Reset smoothness tracking for reset environments
        if env_idx_list is not None:
            reset_mask = torch.zeros(
                self.num_worlds, dtype=torch.bool, device=self.device
            )
            reset_mask[torch.tensor(env_idx_list, device=self.device)] = True

            # Zero out only the reset environments
            self.previous_action_value_tensor[reset_mask] = 0.0
            # Reset the guidance points hit tensor for the reset environments
            # TODO(dc): Fix for asynchronous resets
            self.guidance_points_hit, _ = self.guidance_points_within_reach()

        else:
            self.previous_action_value_tensor.zero_()
            self.guidance_points_hit, _ = self.guidance_points_within_reach()

        # Dropout mask for guidance points
        # Assumption: all worlds are reset at the same time
        if self.config.guidance_dropout_prob > 0.0:
            self.guidance_dropout_mask = self.create_guidance_dropout_mask()

        return self.get_obs(mask)

    def get_dones(self):
        """
        Returns tensor indicating which agents have terminated.
        """
        terminal = (
            self.sim.done_tensor()
            .to_torch()
            .clone()
            .squeeze(dim=2)
            .to(torch.float)
        )
        return terminal.bool()

    def get_infos(self):
        """
        Returns the info tensor for the current step.
        """
        return Info.from_tensor(
            self.sim.info_tensor(),
            backend=self.backend,
            device=self.device,
        )

    def get_rewards(
        self,
        collision_weight=-0.01,
        goal_achieved_weight=1.0,
        off_road_weight=-0.01,
    ):
        """Obtain the rewards for the current step."""

        # Return the weighted combination of the reward components
        info_tensor = self.sim.info_tensor().to_torch().clone()
        off_road = info_tensor[:, :, 0].to(torch.float)

        # True if the agent is in collision with another road object
        # (i.e. a cyclist, pedestrian or vehicle)
        collided = info_tensor[:, :, 1:3].to(torch.float).sum(axis=2)
        goal_achieved = info_tensor[:, :, 3].to(torch.float)

        if self.config.reward_type == "sparse_on_goal_achieved":
            return self.sim.reward_tensor().to_torch().clone().squeeze(dim=2)

        elif self.config.reward_type == "weighted_combination":
            weighted_rewards = (
                collision_weight * collided
                + goal_achieved_weight * goal_achieved
                + off_road_weight * off_road
            )
            return weighted_rewards

        elif self.config.reward_type == "reward_conditioned":
            if self.reward_weights_tensor is None:
                self._set_reward_weights()

            # Compute the weighted rewards
            collision_weights = (
                self.reward_weights_tensor[:, 0]
                .expand(self.num_worlds, -1)
                .to(self.device)
            )
            goal_weights = (
                self.reward_weights_tensor[:, 1]
                .expand(self.num_worlds, -1)
                .to(self.device)
            )
            off_road_weights = (
                self.reward_weights_tensor[:, 2]
                .expand(self.num_worlds, -1)
                .to(self.device)
            )

            weighted_rewards = (
                collision_weights * collided
                + goal_weights * goal_achieved
                + off_road_weights * off_road
            )

            return weighted_rewards

        elif self.config.reward_type == "guided_autonomy":

            step_in_world = self.step_in_world[:, 0, :].squeeze(-1)

            actual_agent_speed = (
                self.sim.self_observation_tensor().to_torch()[:, :, 0].clone()
            )

            # 1. Get base rewards defined by user
            self.base_rewards = (
                collision_weight * collided + off_road_weight * off_road
            )

            is_valid = self.reference_trajectory.valids.squeeze(-1)

            # 2. Route guidance (where to go)
            # a) Get the reference trajectory positions
            (
                points_within_reach,
                distance_to_points,
            ) = self.guidance_points_within_reach()

            if step_in_world[0].item() == 1:
                # This is the first step, and we reward the agent for
                # reaching the initial guidance points
                new_hits = self.guidance_points_hit & is_valid
            else:
                # Find waypoints within reach that haven't been hit yet and are valid
                potential_new_hits = (
                    points_within_reach
                    & (~self.guidance_points_hit)
                    & is_valid
                ).to(self.device)

                # Create a mask to handle cases where there are no potential hits
                has_potential_hits = torch.any(
                    potential_new_hits, dim=2, keepdim=True
                )

                # Replace distances for non-potential hits with a large value
                masked_distances = torch.where(
                    potential_new_hits.bool(),
                    distance_to_points,
                    torch.ones_like(distance_to_points) * 1e10,
                ).to(self.device)

                # Find indices of closest waypoints for each agent
                closest_indices = torch.argmin(masked_distances, dim=2)

                # Create a one-hot tensor marking only the closest waypoint for each agent
                (
                    batch_size,
                    num_agents,
                    num_waypoints,
                ) = potential_new_hits.shape
                batch_indices = (
                    torch.arange(batch_size)
                    .view(-1, 1)
                    .repeat(1, num_agents)
                    .flatten()
                    .to(self.device)
                )
                agent_indices = (
                    torch.arange(num_agents).repeat(batch_size).to(self.device)
                )

                # Initialize new_hits tensor with zeros
                new_hits = torch.zeros_like(potential_new_hits)

                # Only set closest hits where there are potential hits
                valid_agents = has_potential_hits.view(-1)

                # Efficiently set the closest point for each valid agent
                if torch.any(valid_agents):
                    valid_batch_indices = batch_indices[valid_agents]
                    valid_agent_indices = agent_indices[valid_agents]
                    valid_closest_indices = closest_indices.view(-1)[
                        valid_agents
                    ]

                    new_hits[
                        valid_batch_indices,
                        valid_agent_indices,
                        valid_closest_indices,
                    ] = True

            # Update the guidance points hit tensor
            self.guidance_points_hit = self.guidance_points_hit | new_hits

            # Count the number of new waypoints hit in this step
            guidance_points_hit_count = new_hits.sum(dim=-1).float()

            # Reward agent for successfully reaching guidance points along the route
            # Scale reward by 1/num_valid_points to ensure maximum attainable reward is 1.0
            # We do this for a consistent reward magnitude regardless of route length or density
            self.route_reward = torch.clamp(
                guidance_points_hit_count
                / (self.reference_trajectory.valids.sum(axis=[2, 3]) + 1e-5),
                min=0,
                max=0.1,
            )

            # We want agents that are parked to stay parked, and generally
            # we want agents to don't go beyond their reference trajectory.
            # To do this, add a penalty proportional to the agent position to
            # the end position of the trajectory at the end of the episode
            total_valid = self.reference_trajectory.valids.clone().sum(
                axis=[2, 3]
            )
            valid_hits_so_far = self.guidance_points_hit.clone().sum(dim=[-1])

            # Handle the case where there are zero valid points
            # If total_valid is 0, we consider the route 100% complete (progress = 1.0)
            route_progress = torch.where(
                total_valid > 0,
                valid_hits_so_far / (total_valid + 1e-5),  # Normal case
                torch.ones_like(
                    valid_hits_so_far
                ),  # When agent has no valid points
            )

            completed_route_mask = (route_progress >= 0.99).float()

            # b). Jerk penalty for completed routes
            if torch.any(completed_route_mask > 0):
                # Apply a penalty for jerk because we want agents to keep going straight
                # when they have already passed the end of the route
                # if they turn, the jerk penalty should cancel out the position bonus
                if hasattr(self, "action_diff"):
                    acceleration_jerk = self.action_diff[:, :, 0] ** 2
                    steering_jerk = self.action_diff[:, :, 1] ** 2

                    acceleration_penalty = 1.0 - torch.exp(-acceleration_jerk)
                    steering_penalty = 1.0 - torch.exp(-steering_jerk)

                    jerk_penalty = -0.001 * (
                        acceleration_penalty + steering_penalty
                    )

                end_of_route_jerk = jerk_penalty * completed_route_mask

                self.route_reward += end_of_route_jerk

            self.guidance_reward = self.route_reward.clone()

            # 3. Speed and heading targets
            if step_in_world[0] < self.reference_traj_len:
                batch_idx = torch.arange(step_in_world.shape[0])

                suggested_speed = self.reference_trajectory.ref_speed[
                    batch_idx, :, step_in_world
                ].squeeze(-1)

                suggested_heading = self.reference_trajectory.yaw[
                    batch_idx, :, step_in_world
                ].squeeze(-1)

                valid_points = (
                    self.reference_trajectory.valids[
                        batch_idx, :, step_in_world
                    ]
                    .squeeze(-1)
                    .bool()
                )

                actual_agent_heading = self.agent_states.rotation_angle

                # Compute distances
                guidance_speed_error = (
                    suggested_speed - actual_agent_speed
                ) ** 2
                guidance_heading_error = (
                    suggested_heading - actual_agent_heading
                ) ** 2

                guidance_speed_penalty = 1.0 - torch.exp(
                    -guidance_speed_error + 1e-8
                )
                guidance_heading_penalty = 1.0 - torch.exp(
                    -guidance_heading_error + 1e-8
                )

                speed_heading_reward = (
                    -self.config.guidance_speed_weight * guidance_speed_penalty
                    - self.config.guidance_heading_weight
                    * guidance_heading_penalty
                )

                speed_heading_reward[~valid_points] = 0.0

                self.speed_heading_reward = speed_heading_reward.clone()

                self.guidance_reward += self.speed_heading_reward

            # 4. Penalty for action jerk
            if hasattr(self, "action_diff"):
                acceleration_jerk = (
                    self.action_diff[:, :, 0] ** 2
                )  # First action component is acceleration
                steering_jerk = (
                    self.action_diff[:, :, 1] ** 2
                )  # Second action component is steering angle

                # Small jerks: penalty is close to x (approximately linear)
                # Large jerks: penalty approaches 1.0 (saturates)
                acceleration_penalty = 1.0 - torch.exp(-acceleration_jerk)
                steering_penalty = 1.0 - torch.exp(-steering_jerk)

                self.smoothness_penalty = -self.config.smoothness_weight * (
                    acceleration_penalty + steering_penalty
                )
            else:
                self.smoothness_penalty = torch.zeros_like(self.base_rewards)

            self.guidance_reward += self.smoothness_penalty

            # Combine
            rewards = self.base_rewards + self.guidance_reward

            return rewards

    def create_guidance_dropout_mask(self):
        """
        Create guidance dropout mask based on the specified dropout mode.

        Args:
            mask: Optional pre-existing mask to modify
            dropout_mode: Either "max" (default) or "avg"
                - "max": dropout_prob represents the maximum dropout probability
                - "avg": dropout_prob represents the average dropout probability
                - "end_points_only": only keep the first and last points of the trajectory

        Returns:
            A boolean mask where True indicates keeping the point, False indicates dropping it.
        """
        dropout_prob = self.config.guidance_dropout_prob
        num_controlled = self.cont_agent_mask.sum().item()
        self.dropout_mode = self.config.guidance_dropout_mode

        if self.dropout_mode == "remove_all":
            # If the mode is "remove_all", we want to drop all points
            # so the agents receive no guidance
            return torch.zeros(
                (num_controlled, self.reference_traj_len),
                device=self.device,
                dtype=torch.bool,
            )

        elif self.dropout_mode == "end_points_only":
            # Remove all points except the first and last
            is_valid = (
                self.reference_trajectory.valids[self.cont_agent_mask]
                .squeeze(-1)
                .bool()
            )
            guidance_dropout_mask = torch.zeros(
                (num_controlled, self.reference_traj_len),
                device=self.device,
                dtype=torch.bool,
            )
            for agent_idx in range(num_controlled):
                agent_valid_mask = is_valid[agent_idx]
                agent_valid_indices = torch.where(agent_valid_mask)[0]

                if len(agent_valid_indices) > 0:
                    first_valid_indices = agent_valid_indices[0]
                    last_valid_indices = agent_valid_indices[-1]
                    guidance_dropout_mask[
                        agent_idx, first_valid_indices
                    ] = True
                    guidance_dropout_mask[agent_idx, last_valid_indices] = True

            return guidance_dropout_mask

        else:
            # 1 if we want to keep the point, 0 if we want to drop it
            guidance_dropout_mask = torch.ones(
                (num_controlled, self.reference_traj_len),
                device=self.device,
                dtype=torch.bool,
            )

            is_valid = (
                self.reference_trajectory.valids[self.cont_agent_mask]
                .squeeze(-1)
                .bool()
            )

            if dropout_prob > 0.0:

                if self.dropout_mode == "max":
                    # Generate random dropout rates for each agent between 0 and dropout_prob
                    agent_dropout_probs = (
                        torch.rand(num_controlled, device=self.device)
                        * dropout_prob
                    )

                elif self.dropout_mode == "avg":
                    # Use the same dropout probability for all agents (equal to dropout_prob)
                    agent_dropout_probs = torch.full(
                        (num_controlled,), dropout_prob, device=self.device
                    )
                else:
                    raise ValueError(
                        f"Unsupported dropout mode: {self.config.dropout_mode}"
                    )

                for agent_idx in range(num_controlled):
                    agent_valid_mask = is_valid[agent_idx]
                    agent_valid_indices = torch.where(agent_valid_mask)[0]

                    # Get agent-specific dropout probability
                    agent_dropout_prob = agent_dropout_probs[agent_idx]

                    if len(agent_valid_indices) > 1:
                        # Always keep last point
                        middle_indices = agent_valid_indices[:-1]

                        # Generate random dropout mask for middle points
                        dropout = (
                            torch.rand(len(middle_indices), device=self.device)
                            < agent_dropout_prob
                        )

                        # Apply dropout to middle points (set to False for points to drop)
                        guidance_dropout_mask[
                            agent_idx, middle_indices
                        ] = ~dropout

                # Now set all invalid points to False for bookkeeping
                guidance_dropout_mask[~is_valid] = False

                return guidance_dropout_mask

            else:
                return guidance_dropout_mask

    def guidance_points_within_reach(self):
        # Get actual agent positions
        self.agent_states = GlobalEgoState.from_tensor(
            self.sim.absolute_self_observation_tensor(),
            self.backend,
            self.device,
        )

        # Calculate Euclidean distance to all reference positions
        # Output shape: [worlds, agents, reference_traj_len]
        distances = torch.norm(
            self.agent_states.pos_xy.unsqueeze(2)
            - self.reference_trajectory.pos_xy,
            dim=-1,
        )

        points_within_reach = (
            distances < self.config.dist_to_goal_threshold
        ) & self.reference_trajectory.valids.bool().squeeze(-1)

        return points_within_reach, distances

    def step_dynamics(self, actions):
        if actions is not None:
            self._apply_actions(actions)
        self.sim.step()

        # Update time in worlds
        self.step_in_world = (
            self.episode_len - self.sim.steps_remaining_tensor().to_torch()
        )

    def _apply_actions(self, actions):
        """Apply the actions to the simulator."""
        if (
            self.config.dynamics_model == "classic"
            or self.config.dynamics_model == "bicycle"
            or self.config.dynamics_model == "delta_local"
        ):
            if actions.dim() == 2:
                actions = (
                    torch.nan_to_num(actions, nan=0).long().to(self.device)
                )

                # Choose mapping based on config
                if (
                    self.config.use_type_aware_actions
                    and self.config.dynamics_model == "classic"
                ):
                    self.action_value_tensor = self._map_type_aware_actions(
                        actions
                    )
                else:
                    self.action_value_tensor = self.action_keys_tensor[actions]

            elif actions.dim() == 3:
                if actions.shape[2] == 1:
                    actions = actions.squeeze(dim=2).to(self.device)
                    if (
                        self.config.use_type_aware_actions
                        and self.config.dynamics_model == "classic"
                    ):
                        self.action_value_tensor = (
                            self._map_type_aware_actions(actions)
                        )
                    else:
                        self.action_value_tensor = self.action_keys_tensor[
                            actions
                        ]
                else:
                    self.action_value_tensor = actions.to(self.device)
            else:
                raise ValueError(f"Invalid action shape: {actions.shape}")
        else:
            self.action_value_tensor = actions.to(self.device)

        if not hasattr(self, "previous_action_value_tensor"):
            self.previous_action_value_tensor = (
                self.action_value_tensor.clone()
            )

        if (
            self.config.dynamics_model == "state"
            and self.previous_action_value_tensor.shape
            != self.action_value_tensor.shape
        ):
            self.previous_action_value_tensor = (
                self.action_value_tensor.clone()
            )

        self.action_diff = (
            self.action_value_tensor - self.previous_action_value_tensor
        )
        self.previous_action_value_tensor = self.action_value_tensor.clone()
        self._copy_actions_to_simulator(self.action_value_tensor)

    def _map_type_aware_actions(self, action_indices):
        """Map action indices to type-specific action values."""
        action_values = self.action_keys_tensor[
            action_indices
        ]  # Start with default (vehicle ranges)

        # Override with type-specific actions
        for agent_type in [CYCLIST_AGENT, PEDESTRIAN_AGENT]:
            type_mask = self.agent_types == agent_type
            if torch.any(type_mask):
                type_action_tensor = self.type_action_tensors[agent_type]
                action_values[type_mask] = type_action_tensor[
                    action_indices[type_mask]
                ]

        return action_values

    def _copy_actions_to_simulator(self, actions):
        """Copy the provided actions to the simulator."""
        if (
            self.config.dynamics_model == "classic"
            or self.config.dynamics_model == "bicycle"
        ):
            # Action space: (acceleration, steering, heading)
            self.sim.action_tensor().to_torch()[:, :, :3].copy_(actions)
        elif self.config.dynamics_model == "delta_local":
            # Action space: (dx, dy, dyaw)
            self.sim.action_tensor().to_torch()[:, :, :3].copy_(actions)
        elif self.config.dynamics_model == "state":
            # Following the StateAction struct in types.hpp
            # Need to provide:
            # (x, y, z, yaw, vel x, vel y, vel z, ang_vel_x, ang_vel_y, ang_vel_z)
            self.sim.action_tensor().to_torch()[:, :, :10].copy_(actions)
        else:
            raise ValueError(
                f"Invalid dynamics model: {self.config.dynamics_model}"
            )

    def _set_discrete_action_space(self) -> None:
        """Configure the discrete action space based on dynamics model."""
        products = None

        if self.config.dynamics_model == "delta_local":
            self.dx = self.config.dx.to(self.device)
            self.dy = self.config.dy.to(self.device)
            self.dyaw = self.config.dyaw.to(self.device)
            products = product(self.dx, self.dy, self.dyaw)
        elif (
            self.config.dynamics_model == "classic"
            or self.config.dynamics_model == "bicycle"
        ):

            # Use vehicle ranges for the base action space
            self.steer_actions = torch.round(
                torch.linspace(
                    self.config.vehicle_steer_range[0],
                    self.config.vehicle_steer_range[1],
                    self.config.action_space_steer_disc,
                ),
                decimals=3,
            ).to(self.device)
            self.accel_actions = torch.round(
                torch.linspace(
                    self.config.vehicle_accel_range[0],
                    self.config.vehicle_accel_range[1],
                    self.config.action_space_accel_disc,
                ),
                decimals=3,
            ).to(self.device)
            self.head_actions = self.config.head_tilt_actions.to(self.device)

            products = product(
                self.accel_actions, self.steer_actions, self.head_actions
            )

            # If type-aware actions are enabled, setup the type-specific mappings
            if self.config.use_type_aware_actions:
                self._setup_type_aware_mappings()

        elif self.config.dynamics_model == "state":
            self.x = self.config.x.to(self.device)
            self.y = self.config.y.to(self.device)
            self.yaw = self.config.yaw.to(self.device)
            self.vx = self.config.vx.to(self.device)
            self.vy = self.config.vy.to(self.device)
        else:
            raise ValueError(
                f"Invalid dynamics model: {self.config.dynamics_model}"
            )

        # Create standard action mapping (same for both cases)
        self.action_key_to_values = {}
        self.values_to_action_key = {}
        if products is not None:
            for action_idx, (action_1, action_2, action_3) in enumerate(
                products
            ):
                self.action_key_to_values[action_idx] = [
                    action_1.item(),
                    action_2.item(),
                    action_3.item(),
                ]
                self.values_to_action_key[
                    round(action_1.item(), 5),
                    round(action_2.item(), 5),
                    round(action_3.item(), 5),
                ] = action_idx

            self.action_keys_tensor = torch.tensor(
                [
                    self.action_key_to_values[key]
                    for key in sorted(self.action_key_to_values.keys())
                ]
            ).to(self.device)

            self.action_space = Discrete(n=int(len(self.action_key_to_values)))
            return self.action_space
        else:
            self.action_space = Discrete(n=1)
            return self.action_space

    def _setup_type_aware_mappings(self):
        """Setup type-specific action mappings."""
        steer_disc = self.config.action_space_steer_disc
        accel_disc = self.config.action_space_accel_disc

        # Create type-specific action ranges
        type_ranges = {
            VEHICLE_AGENT: (
                self.config.vehicle_accel_range,
                self.config.vehicle_steer_range,
            ),  # Vehicle
            CYCLIST_AGENT: (
                self.config.cyclist_accel_range,
                self.config.cyclist_steer_range,
            ),  # Cyclist
            PEDESTRIAN_AGENT: (
                self.config.pedestrian_accel_range,
                self.config.pedestrian_steer_range,
            ),  # Pedestrian
        }

        self.type_action_tensors = {}

        for agent_type, (accel_range, steer_range) in type_ranges.items():
            # Create discrete actions for this agent type
            accel_values = torch.linspace(
                accel_range[0], accel_range[1], accel_disc, device=self.device
            )
            steer_values = torch.linspace(
                steer_range[0], steer_range[1], steer_disc, device=self.device
            )

            # Create action tensor for this type
            type_products = list(
                product(accel_values, steer_values, self.head_actions)
            )
            self.type_action_tensors[agent_type] = torch.tensor(
                [
                    [accel.item(), steer.item(), head.item()]
                    for accel, steer, head in type_products
                ],
                device=self.device,
            )


    def _get_guidance(self, mask=None) -> torch.Tensor:
        """Receive (expert) suggestions from pre-trained model or logs."""

        if not self.config.guidance:
            return torch.zeros(0, device=self.device)

        guidance = []
        guidance_orig = []

        if mask is None:

            valid_timesteps_mask = self.reference_trajectory.valids.bool()

            if self.config.add_reference_speed:
                reference_speed = (
                    self.reference_trajectory.ref_speed.clone()
                    / constants.MAX_SPEED
                )
                reference_speed[~valid_timesteps_mask] = constants.INVALID_ID
                guidance.append(reference_speed)

            states = None
            if (
                self.config.add_reference_pos_xy
                or self.config.add_reference_heading
            ):
                states = GlobalEgoState.from_tensor(
                    self.sim.absolute_self_observation_tensor(),
                    self.backend,
                    self.device,
                )

            if self.config.add_reference_pos_xy:
                glob_reference_xy = self.reference_trajectory.pos_xy
                local_reference_xy = torch.empty_like(glob_reference_xy)

                # Transform reference path to be relative to current
                # agent positions and heading
                for world_idx in range(self.num_worlds):
                    for agent_idx in range(self.max_cont_agents):
                        local_reference_xy[
                            world_idx, agent_idx, :, :
                        ] = to_local_frame(
                            global_pos_xy=glob_reference_xy[
                                world_idx, agent_idx, :, :
                            ],
                            ego_pos=states.pos_xy[world_idx, agent_idx],
                            ego_yaw=states.rotation_angle[
                                world_idx, agent_idx
                            ],
                            device=self.device,
                        )

                local_ref_xy_orig = local_reference_xy.clone()

                # Normalize
                local_reference_xy /= constants.MAX_REF_POINT

                # Set invalid steps to -1.0
                local_reference_xy[
                    ~valid_timesteps_mask.expand_as(local_reference_xy)
                ] = constants.INVALID_ID

                # Make unnormalized reference path available for plotting
                self.reference_path = local_ref_xy_orig

                guidance.append(local_reference_xy)

            if self.config.add_reference_heading:
                reference_headings = self.reference_trajectory.yaw.clone()

                # Transform headings to local coordinate frame
                for world_idx in range(self.num_worlds):
                    for agent_idx in range(self.max_cont_agents):
                        # Subtract current agent heading to get relative heading
                        reference_headings[
                            world_idx, agent_idx
                        ] -= states.rotation_angle[world_idx, agent_idx]

                # Normalize
                reference_headings = (
                    reference_headings / constants.MAX_ORIENTATION_RAD
                )

                # Set invalid timesteps to -1
                reference_headings[
                    ~valid_timesteps_mask
                ] = constants.INVALID_ID
                guidance.append(reference_headings)

            return torch.cat(guidance, dim=-1).flatten(start_dim=2)

        else:
            valid_timesteps_mask = self.reference_trajectory.valids.bool()[
                mask
            ]

            states = None
            if (
                self.config.add_reference_pos_xy
                or self.config.add_reference_heading
            ):
                states = GlobalEgoState.from_tensor(
                    self.sim.absolute_self_observation_tensor(),
                    self.backend,
                    self.device,
                )

            if self.config.add_reference_speed:
                reference_speed = self.reference_trajectory.ref_speed[
                    mask
                ].clone()
                reference_speed[~valid_timesteps_mask] = constants.INVALID_ID

                reference_speed_normalized = (
                    reference_speed / constants.MAX_SPEED
                )
                guidance_orig.append(reference_speed)
                guidance.append(reference_speed_normalized)

            if self.config.add_reference_pos_xy:
                global_reference_xy = self.reference_trajectory.pos_xy.clone()[
                    mask
                ]

                # Translate all points to a local coordinate frame
                translated = global_reference_xy - states.pos_xy[
                    mask
                ].unsqueeze(1)

                # Create batch of rotation matrices: [batch, 2, 2]
                cos_yaw = torch.cos(states.rotation_angle[mask])
                sin_yaw = torch.sin(states.rotation_angle[mask])
                rotation_matrices = torch.stack(
                    [
                        torch.stack([cos_yaw, sin_yaw], dim=1),
                        torch.stack([-sin_yaw, cos_yaw], dim=1),
                    ],
                    dim=1,
                )

                # Apply rotation to all points
                local_reference_xy = torch.bmm(
                    rotation_matrices, translated.transpose(1, 2)
                ).transpose(1, 2)

                local_reference_xy_orig = local_reference_xy.clone()

                # Normalize to [-1, 1]
                local_reference_xy /= constants.MAX_REF_POINT

                # Set invalid timesteps to -1
                local_reference_xy[
                    ~valid_timesteps_mask.expand_as(local_reference_xy)
                ] = constants.INVALID_ID

                reference_path = local_reference_xy

                self.reference_path = local_reference_xy_orig

                guidance.append(reference_path)
                guidance_orig.append(local_reference_xy_orig)

            if self.config.add_reference_heading:
                reference_headings = self.reference_trajectory.yaw[
                    mask
                ].clone()

                # Translate headings to local coordinate frame by subtracting current global agent headings
                reference_headings = (
                    reference_headings
                    - states.rotation_angle[mask].view(-1, 1, 1)
                )

                # Normalize by 2pi to ensure values are in [-1, 1]
                reference_headings_normalized = (
                    reference_headings / constants.MAX_ORIENTATION_RAD
                )

                # Set invalid timesteps to -1
                reference_headings[
                    ~valid_timesteps_mask
                ] = constants.INVALID_ID
                guidance.append(reference_headings_normalized)
                guidance_orig.append(reference_headings)

        self.guidance_obs = torch.cat(guidance_orig, dim=-1)
        self.guidance_obs_norm = torch.cat(guidance, dim=-1)

        # Apply dropout mask if specified
        # Note: currently only supported for masked observations
        if (
            self.config.guidance_dropout_prob > 0.0
            or self.config.guidance_dropout_mode == "end_points_only"
        ):
            self.guidance_obs[
                ~self.guidance_dropout_mask
            ] = constants.INVALID_ID

            self.reference_path[
                ~self.guidance_dropout_mask
            ] = constants.INVALID_ID

            self.guidance_obs_norm[
                ~self.guidance_dropout_mask
            ] = constants.INVALID_ID

        self.valid_guidance_points = torch.sum(
            self.guidance_obs_norm[:, :, 0] != constants.INVALID_ID, axis=1
        )

        return self.guidance_obs_norm.flatten(start_dim=1)

    def _get_ego_state(self, mask=None) -> torch.Tensor:
        """Get the ego state."""

        if not self.config.ego_state:
            return torch.Tensor().to(self.device)

        ego_state = LocalEgoState.from_tensor(
            self_obs_tensor=self.sim.self_observation_tensor(),
            backend=self.backend,
            device=self.device,
            mask=mask,
        )

        if self.config.norm_obs:
            ego_state.normalize()

        base_fields = [
            ego_state.speed.unsqueeze(-1),
            ego_state.vehicle_length.unsqueeze(-1),
            ego_state.vehicle_width.unsqueeze(-1),
            ego_state.steer_angle.unsqueeze(-1),
        ]

        if mask is None:

            # TODO(dc): Make this one exactly the same as for the masked case
            # New: Give agent sense of progress / history
            # 1. Overall trajectory progress (percentage of valid points hit)
            total_valid = self.reference_trajectory.valids.clone().sum(
                axis=[2, 3]
            )
            valid_hits_so_far = self.guidance_points_hit.clone().sum(dim=[-1])

            # If total_valid is 0, we consider the route 100% complete (progress = 1.0)
            self.route_progress = torch.where(
                total_valid > 0,
                valid_hits_so_far / (total_valid + 1e-5),  # Normal case
                torch.ones_like(
                    valid_hits_so_far
                ),  # When agent has no valid points
            )

            # 2. How much time do I have left to complete the route
            normalized_time = self.step_in_world.clone() / self.episode_len

            base_fields.append(self.route_progress.unsqueeze(-1))
            base_fields.append(normalized_time)

            if self.config.add_previous_action:
                normalized_prev_actions = (
                    self.previous_action_value_tensor[:, :, :2]
                    / constants.MAX_ACTION_VALUE
                )
                base_fields.append(normalized_prev_actions)

            if self.config.reward_type == "reward_conditioned":
                full_fields = base_fields + [
                    self.reward_weights_tensor.expand(self.num_worlds, -1)
                ]
                return torch.stack(full_fields).permute(1, 2, 0)
            else:
                return torch.cat(base_fields, dim=-1)
        else:

            # New: Give agent sense of progress
            # 1. Overall trajectory progress
            # Only increment route progress for visible points hit (those that
            # are not dropped out)
            total_valid = self.guidance_dropout_mask.sum(axis=1)
            valid_hits_so_far = self.guidance_points_hit.clone()[mask]
            visible_hits_so_far = (
                valid_hits_so_far * self.guidance_dropout_mask
            ).sum(dim=-1)

            # Handle the case where there are zero valid points
            # If total_valid is 0, we consider the route 100% complete (progress = 1.0)
            self.route_progress = torch.where(
                total_valid >= 1,
                visible_hits_so_far / (total_valid + 1e-5),  # Normal case
                torch.ones_like(
                    visible_hits_so_far
                ),  # When agent has no valid points
            )

            # 2. How much time do I have left
            normalized_time = self.step_in_world[mask] / self.episode_len

            base_fields.append(self.route_progress.unsqueeze(-1))
            base_fields.append(normalized_time)

            if self.config.add_previous_action:
                normalized_prev_actions = (
                    self.previous_action_value_tensor[:, :, :2][mask]
                    / constants.MAX_ACTION_VALUE
                )
                base_fields.append(normalized_prev_actions)

            if self.config.reward_type == "reward_conditioned":
                _, agent_indices = torch.where(mask)
                weights_for_masked_agents = self.reward_weights_tensor.to(
                    self.device
                )[agent_indices]

                return torch.stack(
                    [
                        ego_state.speed,
                        ego_state.vehicle_length,
                        ego_state.vehicle_width,
                        ego_state.rel_goal_x,
                        ego_state.rel_goal_y,
                        ego_state.is_collided,
                        weights_for_masked_agents[:, 0],
                        weights_for_masked_agents[:, 1],
                        weights_for_masked_agents[:, 2],
                    ]
                ).permute(1, 0)
            else:
                return torch.cat(base_fields, dim=1)

    def _get_partner_obs(self, mask=None):
        """Get partner observations."""

        if not self.config.partner_obs:
            return torch.Tensor().to(self.device)

        partner_obs = PartnerObs.from_tensor(
            partner_obs_tensor=self.sim.partner_observations_tensor(),
            backend=self.backend,
            device=self.device,
            mask=mask,
        )

        if self.config.norm_obs:
            partner_obs.normalize()

        if mask is not None:
            return partner_obs.data.flatten(start_dim=1)
        else:
            return torch.concat(
                [
                    partner_obs.speed,
                    partner_obs.rel_pos_x,
                    partner_obs.rel_pos_y,
                    partner_obs.orientation,
                    partner_obs.vehicle_length,
                    partner_obs.vehicle_width,
                ],
                dim=-1,
            ).flatten(start_dim=2)

    def _get_road_map_obs(self, mask=None):
        """Get road map observations."""
        if not self.config.road_map_obs:
            return torch.Tensor().to(self.device)

        roadgraph = LocalRoadGraphPoints.from_tensor(
            local_roadgraph_tensor=self.sim.agent_roadmap_tensor(),
            backend=self.backend,
            device=self.device,
            mask=mask,
        )
        roadgraph.one_hot_encode_road_point_types()

        if self.config.norm_obs:
            roadgraph.normalize()

        if mask is not None:
            return torch.cat(
                [
                    roadgraph.data,
                    roadgraph.type,
                ],
                dim=-1,
            ).flatten(start_dim=1)
        else:
            return torch.cat(
                [
                    roadgraph.x.unsqueeze(-1),
                    roadgraph.y.unsqueeze(-1),
                    roadgraph.segment_length.unsqueeze(-1),
                    roadgraph.segment_width.unsqueeze(-1),
                    roadgraph.segment_height.unsqueeze(-1),
                    roadgraph.orientation.unsqueeze(-1),
                    roadgraph.type,
                ],
                dim=-1,
            ).flatten(start_dim=2)

    def _get_lidar_obs(self, mask=None):
        """Get lidar observations."""

        if not self.config.lidar_obs:
            return torch.Tensor().to(self.device)

        lidar = LidarObs.from_tensor(
            lidar_tensor=self.sim.lidar_tensor(),
            backend=self.backend,
            device=self.device,
        )

        if mask is not None:
            return [
                lidar.agent_samples[mask],
                lidar.road_edge_samples[mask],
                lidar.road_line_samples[mask],
            ]
        else:
            return torch.cat(
                [
                    lidar.agent_samples,
                    lidar.road_edge_samples,
                    lidar.road_line_samples,
                ],
                dim=-1,
            ).flatten(start_dim=2)

    def _get_bev_obs(self, mask=None):
        """Get BEV segmentation map observation.

        Returns:
            torch.Tensor: (num_worlds, max_agent_count, resolution, resolution, 1)
        """
        if not self.config.bev_obs:
            return torch.Tensor().to(self.device)

        bev = BevObs.from_tensor(
            bev_tensor=self.sim.bev_observation_tensor(),
            backend=self.backend,
            device=self.device,
        )
        bev.one_hot_encode_bev_map()

        if mask is not None:
            return bev.bev_segmentation_map[mask].flatten(start_dim=1)
        else:
            return bev.bev_segmentation_map.flatten(start_dim=2)

    def get_obs(self, mask=None):
        """
        Get observation: Combine different types of environment information
        into a single tensor.
        Returns:
            torch.Tensor: (num_worlds, max_agent_count, num_features)
        """
        ego_states = self._get_ego_state(mask)
        partner_observations = self._get_partner_obs(mask)
        road_map_observations = self._get_road_map_obs(mask)
        guidance_obs = self._get_guidance(mask)

        obs = torch.cat(
            (
                ego_states,
                partner_observations,
                road_map_observations,
                guidance_obs,
            ),
            dim=-1,
        )

        return obs

    def get_controlled_agents_mask(self):
        """Get the control mask. Shape: [num_worlds, max_agent_count]"""
        return (
            self.sim.controlled_state_tensor().to_torch().clone() == 1
        ).squeeze(axis=2)

    def remove_agents_by_id(
        self, perc_to_rmv_per_scene, remove_controlled_agents=True
    ):
        """Delete random agents in scenarios.

        Args:
            perc_to_rmv_per_scene (float): Percentage of agents to remove per scene
            remove_controlled_agents (bool): If True, removes controlled agents. If False, removes uncontrolled agents
        """
        # Obtain agent ids
        agent_ids = LocalEgoState.from_tensor(
            self_obs_tensor=self.sim.self_observation_tensor(),
            backend="torch",
            device=self.device,
        ).id

        # Choose the appropriate mask based on whether we're removing controlled or uncontrolled agents
        if remove_controlled_agents:
            agent_mask = self.cont_agent_mask
        else:
            # Create inverse mask for uncontrolled agents
            agent_mask = ~self.cont_agent_mask

        for env_idx in range(self.num_worlds):
            # Get all relevant agent IDs (controlled or uncontrolled) for the current environment
            scene_agent_ids = agent_ids[env_idx, :][agent_mask[env_idx]].long()

            if (
                scene_agent_ids.numel() > 0
            ):  # Ensure there are agents to sample
                # Determine the number of agents to sample (X% of the total agents)
                num_to_sample = max(
                    1, int(perc_to_rmv_per_scene * scene_agent_ids.size(0))
                )

                # Randomly sample agent IDs to remove using torch
                sampled_indices = torch.randperm(scene_agent_ids.size(0))[
                    :num_to_sample
                ]
                sampled_agent_ids = scene_agent_ids[sampled_indices]

                # Delete the sampled agents from the environment
                self.sim.deleteAgents({env_idx: sampled_agent_ids.tolist()})

        # Reset controlled agent mask and visualizer
        self.cont_agent_mask = self.get_controlled_agents_mask()
        self.max_agent_count = self.cont_agent_mask.shape[1]
        self.num_valid_controlled_agents_across_worlds = (
            self.cont_agent_mask.sum().item()
        )

        # Reset static scenario data for the visualizer
        self.vis.initialize_static_scenario_data(
            controlled_agent_mask=self.cont_agent_mask,
            reference_trajectory=self.reference_trajectory,
        )

    def swap_data_batch(self, data_batch=None):
        """
        Swap the current data batch in the simulator with a new one
        and reinitialize dependent attributes.
        """

        if data_batch is None:  # Sample new data batch from the data loader
            self.data_batch = next(self.data_iterator)
        else:
            self.data_batch = data_batch

        # Validate that the number of worlds (envs) matches the batch size
        if len(self.data_batch) != self.num_worlds:
            raise ValueError(
                f"Data batch size ({len(self.data_batch)}) does not match "
                f"the expected number of worlds ({self.num_worlds})."
            )

        # Update the simulator with the new data
        self.sim.set_maps(self.data_batch)

        # Reinitialize the mask for controlled agents
        self.cont_agent_mask = self.get_controlled_agents_mask()
        self.max_agent_count = self.cont_agent_mask.shape[1]
        self.num_valid_controlled_agents_across_worlds = (
            self.cont_agent_mask.sum().item()
        )

        # Receive guidance trajectories from the new batch of scenarios
        self.setup_guidance()

        # Reset static scenario data for the visualizer
        self.vis.initialize_static_scenario_data(
            controlled_agent_mask=self.cont_agent_mask,
            reference_trajectory=self.reference_trajectory,
        )

        self.guidance_dropout_mask = self.create_guidance_dropout_mask()

        self._cache_agent_types()

    def get_expert_actions(self):
        """Get expert actions for the full trajectories across worlds.

        Returns:
            expert_actions: Inferred or logged actions for the agents.
            expert_speeds: Speeds from the logged trajectories.
            expert_positions: Positions from the logged trajectories.
            expert_yaws: Heading from the logged trajectories.
        """

        log_trajectory = LogTrajectory.from_tensor(
            self.sim.expert_trajectory_tensor(),
            self.num_worlds,
            self.max_agent_count,
            backend=self.backend,
            device=self.device,
        )

        if self.config.dynamics_model == "delta_local":
            inferred_actions = log_trajectory.inferred_actions[..., :3]
            inferred_actions[..., 0] = torch.clamp(
                inferred_actions[..., 0], -6, 6
            )
            inferred_actions[..., 1] = torch.clamp(
                inferred_actions[..., 1], -6, 6
            )
            inferred_actions[..., 2] = torch.clamp(
                inferred_actions[..., 2], -torch.pi, torch.pi
            )
        elif self.config.dynamics_model == "state":
            # Extract (x, y, yaw, velocity x, velocity y)
            inferred_actions = torch.cat(
                (
                    log_trajectory.pos_xy,
                    torch.ones(
                        (*log_trajectory.pos_xy.shape[:-1], 1),
                        device=self.device,
                    ),
                    log_trajectory.yaw,
                    log_trajectory.vel_xy,
                    torch.zeros(
                        (*log_trajectory.pos_xy.shape[:-1], 4),
                        device=self.device,
                    ),
                ),
                dim=-1,
            )
        elif (
            self.config.dynamics_model == "classic"
            or self.config.dynamics_model == "bicycle"
        ):
            inferred_actions = log_trajectory.inferred_actions[..., :3]
            inferred_actions[..., 0] = torch.clamp(
                inferred_actions[..., 0], -6, 6
            )
            inferred_actions[..., 1] = torch.clamp(
                inferred_actions[..., 1], -0.3, 0.3
            )

        return (
            inferred_actions,
            log_trajectory.pos_xy,
            log_trajectory.vel_xy,
            log_trajectory.yaw,
        )

    def _cache_agent_types(self):
        """Cache agent types from info tensor."""
        info_tensor = self.sim.info_tensor().to_torch()
        self.agent_types = info_tensor[
            :, :, 4
        ].long()  # Shape: [num_worlds, max_agents]

    def _setup_type_aware_actions(self):
        """Setup type-aware action mappings using predefined physical ranges."""
        # Create action tensors for each agent type using same discrete counts
        self.type_action_tensors = {}

        steer_disc = self.config.action_space_steer_disc
        accel_disc = self.config.action_space_accel_disc

        # Vehicle actions (type 0)
        vehicle_accel = torch.linspace(
            self.config.vehicle_accel_range[0],
            self.config.vehicle_accel_range[1],
            accel_disc,
            device=self.device,
        )
        vehicle_steer = torch.linspace(
            self.config.vehicle_steer_range[0],
            self.config.vehicle_steer_range[1],
            steer_disc,
            device=self.device,
        )

        # Cyclist actions (type 1)
        cyclist_accel = torch.linspace(
            self.config.cyclist_accel_range[0],
            self.config.cyclist_accel_range[1],
            accel_disc,
            device=self.device,
        )
        cyclist_steer = torch.linspace(
            self.config.cyclist_steer_range[0],
            self.config.cyclist_steer_range[1],
            steer_disc,
            device=self.device,
        )

        # Pedestrian actions (type 2)
        pedestrian_accel = torch.linspace(
            self.config.pedestrian_accel_range[0],
            self.config.pedestrian_accel_range[1],
            accel_disc,
            device=self.device,
        )
        pedestrian_steer = torch.linspace(
            self.config.pedestrian_steer_range[0],
            self.config.pedestrian_steer_range[1],
            steer_disc,
            device=self.device,
        )

        # Vehicle action tensor
        vehicle_products = list(
            product(vehicle_accel, vehicle_steer, self.head_actions)
        )
        self.type_action_tensors[0] = torch.tensor(
            [
                [accel.item(), steer.item(), head.item()]
                for accel, steer, head in vehicle_products
            ],
            device=self.device,
        )

        # Cyclist action tensor
        cyclist_products = list(
            product(cyclist_accel, cyclist_steer, self.head_actions)
        )
        self.type_action_tensors[1] = torch.tensor(
            [
                [accel.item(), steer.item(), head.item()]
                for accel, steer, head in cyclist_products
            ],
            device=self.device,
        )

        # Pedestrian action tensor
        pedestrian_products = list(
            product(pedestrian_accel, pedestrian_steer, self.head_actions)
        )
        self.type_action_tensors[2] = torch.tensor(
            [
                [accel.item(), steer.item(), head.item()]
                for accel, steer, head in pedestrian_products
            ],
            device=self.device,
        )

        self._cache_agent_types()

    def get_env_filenames(self):
        """Obtain the tfrecord filename for each world, mapping world indices to map names."""

        map_name_integers = self.sim.map_name_tensor().to_torch()
        filenames = {}
        # Iterate through the number of worlds
        for i in range(self.num_worlds):
            tensor = map_name_integers[i]
            # Convert ints to characters, ignoring zeros
            map_name = "".join([chr(i) for i in tensor.tolist() if i != 0])
            filenames[i] = map_name

        return filenames

    def get_scenario_ids(self):
        """Obtain the scenario ID for each world."""
        scenario_id_integers = self.sim.scenario_id_tensor().to_torch()
        scenario_ids = {}

        # Iterate through the number of worlds
        for i in range(self.num_worlds):
            tensor = scenario_id_integers[i]
            # Convert ints to characters, ignoring zeros
            scenario_id = "".join([chr(i) for i in tensor.tolist() if i != 0])
            scenario_ids[i] = scenario_id

        return scenario_ids

    def render(self, focus_env_idx=0, focus_agent_idx=[0, 1]):
        """Quick rendering function for debugging."""

        sim_states = self.vis.plot_simulator_state(
            env_indices=[focus_env_idx],
            zoom_radius=70,
            time_steps=[self.step_in_world[0, 0, 0].item()],
            plot_guidance_pos_xy=True,
        )

        agent_views = []
        for agent_idx in focus_agent_idx:
            agent_obs = self.vis.plot_agent_observation(
                env_idx=focus_env_idx,
                agent_idx=agent_idx,
                figsize=(10, 10),
                trajectory=self.reference_path[agent_idx, :, :],
                step_reward=self.guidance_reward[
                    focus_env_idx, agent_idx
                ].item(),
                route_progress=self.route_progress[agent_idx],
            )
            agent_views.append(agent_obs)

        return sim_states, agent_views


if __name__ == "__main__":

    FOCUS_AGENTS = [0, 1, 2, 3, 4]

    env_config = EnvConfig(
        guidance=True,
        guidance_mode="log_replay",  # Options: "log_replay", "vbd_amortized"
        add_reference_pos_xy=True,
        add_reference_speed=True,
        add_reference_heading=True,
        reward_type="guided_autonomy",
        init_mode="wosac_train",
        dynamics_model="classic",  # "state", #"classic",
        smoothen_trajectory=False,
        add_previous_action=True,
        guidance_dropout_mode="avg",
        guidance_dropout_prob=1.0,
    )
    render_config = RenderConfig()

    # Create data loader
    train_loader = SceneDataLoader(
        root="data/processed/wosac/validation_interactive/json",
<<<<<<< HEAD
        batch_size=20,
=======
        batch_size=10,
>>>>>>> 3db4debd
        dataset_size=100,
        sample_with_replacement=True,
        shuffle=False,
        file_prefix="",
    )

    # Make env
    env = GPUDriveTorchEnv(
        config=env_config,
        data_loader=train_loader,
        max_cont_agents=32,  # Number of agents to control
        device="cuda",
    )

    control_mask = env.cont_agent_mask

    print(f"Number of controlled agents: {control_mask.sum()}")

    # Rollout
    obs = env.reset(mask=control_mask)

    sim_frames = []
    agent_obs_frames = {i: [] for i in FOCUS_AGENTS}

    expert_actions, _, _, _ = env.get_expert_actions()

    for time_step in range(env.init_steps, env.episode_len):
        print(f"Step: {env.step_in_world[0, 0, 0].item()}")

        # Step the environment
        # env.step_dynamics(expert_actions[:, :, time_step, :])
        env.step_dynamics(torch.zeros_like(control_mask))

        obs = env.get_obs(control_mask)
        reward = env.get_rewards()
        if time_step % 10 == 0 or time_step > env.episode_len - 3:
            sim_states, agent_obs = env.render(focus_agent_idx=FOCUS_AGENTS)
            sim_frames.append(img_from_fig(sim_states[0]))
            for i in FOCUS_AGENTS:
                agent_obs_frames[i].append(img_from_fig(agent_obs[i]))

        print(f"R_t+1: {reward[0, 0]}")

        done = env.get_dones()
        info = env.get_infos()

    env.close()

    media.write_video(
        "sim_video.gif", np.array(sim_frames), fps=5, codec="gif"
    )
    for focus_agent_idx in FOCUS_AGENTS:
        agent_obs_frames[focus_agent_idx] = np.array(
            agent_obs_frames[focus_agent_idx]
        )
        media.write_video(
            f"obs_video_env_{0}_agent_{focus_agent_idx}.gif",
            np.array(agent_obs_frames[focus_agent_idx]),
            fps=5,
            codec="gif",
        )<|MERGE_RESOLUTION|>--- conflicted
+++ resolved
@@ -132,10 +132,7 @@
         )
 
         # Action space setup
-<<<<<<< HEAD
-=======
         self._cache_agent_types()
->>>>>>> 3db4debd
         self._setup_action_space(action_type)
         self.single_action_space = self.action_space
         self.num_agents = self.cont_agent_mask.sum().item()
@@ -1842,7 +1839,7 @@
             controlled_agent_mask=self.cont_agent_mask,
             reference_trajectory=self.reference_trajectory,
         )
-
+        
         self.guidance_dropout_mask = self.create_guidance_dropout_mask()
 
         self._cache_agent_types()
@@ -2086,11 +2083,7 @@
     # Create data loader
     train_loader = SceneDataLoader(
         root="data/processed/wosac/validation_interactive/json",
-<<<<<<< HEAD
-        batch_size=20,
-=======
         batch_size=10,
->>>>>>> 3db4debd
         dataset_size=100,
         sample_with_replacement=True,
         shuffle=False,
