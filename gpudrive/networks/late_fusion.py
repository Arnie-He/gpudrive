import copy
from typing import List, Union
import torch
from torch import nn
from torch.distributions.utils import logits_to_probs
import pufferlib.models
from gpudrive.env import constants
from huggingface_hub import PyTorchModelHubMixin

import madrona_gpudrive

TOP_K_ROAD_POINTS = madrona_gpudrive.kMaxAgentMapObservationsCount


def log_prob(logits, value):
    value = value.long().unsqueeze(-1)
    value, log_pmf = torch.broadcast_tensors(value, logits)
    value = value[..., :1]
    return log_pmf.gather(-1, value).squeeze(-1)


def entropy(logits):
    min_real = torch.finfo(logits.dtype).min
    logits = torch.clamp(logits, min=min_real)
    p_log_p = logits * logits_to_probs(logits)
    return -p_log_p.sum(-1)


def sample_logits(
    logits: Union[torch.Tensor, List[torch.Tensor]],
    action=None,
    deterministic=False,
):
    """Sample logits: Supports deterministic sampling."""

    normalized_logits = [logits - logits.logsumexp(dim=-1, keepdim=True)]
    logits = [logits]

    if action is None:
        if deterministic:
            # Select the action with the maximum probability
            action = torch.stack([l.argmax(dim=-1) for l in logits])
        else:
            # Sample actions stochastically from the logits
            action = torch.stack(
                [
                    torch.multinomial(logits_to_probs(l), 1).squeeze()
                    for l in logits
                ]
            )
    else:
        batch = logits[0].shape[0]
        action = action.view(batch, -1).T

    assert len(logits) == len(action)

    logprob = torch.stack(
        [log_prob(l, a) for l, a in zip(normalized_logits, action)]
    ).T.sum(1)

    logits_entropy = torch.stack(
        [entropy(l) for l in normalized_logits]
    ).T.sum(1)

    return action.squeeze(0), logprob.squeeze(0), logits_entropy.squeeze(0)


class NeuralNet(
    nn.Module,
    PyTorchModelHubMixin,
    repo_url="https://github.com/Emerge-Lab/gpudrive",
    docs_url="https://arxiv.org/abs/2502.14706",
    tags=["ffn"],
):
    def __init__(
        self,
        action_dim=91,  # Default: 7 * 13
        input_dim=64,
        hidden_dim=128,
        dropout=0.00,
        act_func="tanh",
<<<<<<< HEAD
        vbd_in_obs=False,
=======
        max_controlled_agents=64,
        obs_dim=2984,  # Size of the flattened observation vector
        config=None,  # Optional config
>>>>>>> d9e745b4
    ):
        super().__init__()
        self.input_dim = input_dim
        self.hidden_dim = hidden_dim
        self.action_dim = action_dim
        self.max_controlled_agents = max_controlled_agents
        self.max_observable_agents = max_controlled_agents - 1
        self.obs_dim = obs_dim
        self.num_modes = 3  # Ego, partner, road graph
        self.dropout = dropout
        self.act_func = nn.Tanh() if act_func == "tanh" else nn.GELU()
<<<<<<< HEAD
        self.vbd_in_obs = vbd_in_obs
    
=======

        # Indices for unpacking the observation
        self.ego_state_idx = constants.EGO_FEAT_DIM
        self.partner_obs_idx = (
            constants.PARTNER_FEAT_DIM * self.max_controlled_agents
        )
        if config is not None:
            self.config = config
            if 'reward_type' in self.config:
                if self.config.reward_type == "reward_conditioned":
                    # Agents know their "type", consisting of three weights
                    # that determine the reward (collision, goal, off-road)
                    self.ego_state_idx += 3 
                    self.partner_obs_idx += 3

>>>>>>> d9e745b4
        self.ego_embed = nn.Sequential(
            pufferlib.pytorch.layer_init(
                nn.Linear(self.ego_state_idx, input_dim)
            ),
            nn.LayerNorm(input_dim),
            self.act_func,
            nn.Dropout(self.dropout),
            pufferlib.pytorch.layer_init(nn.Linear(input_dim, input_dim)),
        )

        self.partner_embed = nn.Sequential(
            pufferlib.pytorch.layer_init(
                nn.Linear(constants.PARTNER_FEAT_DIM, input_dim)
            ),
            nn.LayerNorm(input_dim),
            self.act_func,
            nn.Dropout(self.dropout),
            pufferlib.pytorch.layer_init(nn.Linear(input_dim, input_dim)),
        )

        self.road_map_embed = nn.Sequential(
            pufferlib.pytorch.layer_init(
                nn.Linear(constants.ROAD_GRAPH_FEAT_DIM, input_dim)
            ),
            nn.LayerNorm(input_dim),
            self.act_func,
            nn.Dropout(self.dropout),
            pufferlib.pytorch.layer_init(nn.Linear(input_dim, input_dim)),
        )

        self.shared_embed = nn.Sequential(
            nn.Linear(self.input_dim * self.num_modes, self.hidden_dim),
            nn.Dropout(self.dropout),
        )

        self.actor = pufferlib.pytorch.layer_init(
            nn.Linear(hidden_dim, action_dim), std=0.01
        )
        self.critic = pufferlib.pytorch.layer_init(
            nn.Linear(hidden_dim, 1), std=1
        )

    def encode_observations(self, observation):
        ego_state, road_objects, road_graph = self.unpack_obs(observation)

        ego_embed = self.ego_embed(ego_state)

        # Max pool
        partner_embed, _ = self.partner_embed(road_objects).max(dim=1)
        road_map_embed, _ = self.road_map_embed(road_graph).max(dim=1)

        embed = torch.cat([ego_embed, partner_embed, road_map_embed], dim=1)

        return self.shared_embed(embed)

    def forward(self, obs, action=None, deterministic=False):

        # Encode the observations
        hidden = self.encode_observations(obs)

        # Decode the actions
        value = self.critic(hidden)
        logits = self.actor(hidden)

        action, logprob, entropy = sample_logits(logits, action, deterministic)

        return action, logprob, entropy, value

    def unpack_obs(self, obs_flat):
        """
        Unpack the flattened observation into the ego state, visible simulator state.

        Args:
            obs_flat (torch.Tensor): Flattened observation tensor of shape (batch_size, obs_dim).

        Returns:
            ego_state, road_objects, road_graph (torch.Tensor).
        """
<<<<<<< HEAD
    
        ego_state = obs_flat[:, : constants.EGO_FEAT_DIM]
        vis_state = obs_flat[:, constants.EGO_FEAT_DIM :]

        ro_end_idx = constants.PARTNER_FEAT_DIM * constants.ROAD_GRAPH_FEAT_DIM
        rg_end_idx = ro_end_idx + (
            constants.ROAD_GRAPH_FEAT_DIM * TOP_K_ROAD_POINTS
        )
=======

        # Unpack modalities
        ego_state = obs_flat[:, : self.ego_state_idx]
        partner_obs = obs_flat[:, self.ego_state_idx : self.partner_obs_idx]
        roadgraph_obs = obs_flat[:, self.partner_obs_idx :]
>>>>>>> d9e745b4

        # Reshape
        road_objects = partner_obs.view(
            -1, self.max_observable_agents, constants.PARTNER_FEAT_DIM
        )
        road_graph = roadgraph_obs.view(
            -1, TOP_K_ROAD_POINTS, constants.ROAD_GRAPH_FEAT_DIM
        )
        
        if self.vbd_in_obs:
            # Assume that the last n elements of the observation vecor are VBD-predicted trajectories
            return ego_state, road_objects, road_graph, vis_state[:, rg_end_idx:]
        else: 
            return ego_state, road_objects, road_graph<|MERGE_RESOLUTION|>--- conflicted
+++ resolved
@@ -79,13 +79,10 @@
         hidden_dim=128,
         dropout=0.00,
         act_func="tanh",
-<<<<<<< HEAD
-        vbd_in_obs=False,
-=======
         max_controlled_agents=64,
         obs_dim=2984,  # Size of the flattened observation vector
         config=None,  # Optional config
->>>>>>> d9e745b4
+        vbd_in_obs=False,
     ):
         super().__init__()
         self.input_dim = input_dim
@@ -97,10 +94,7 @@
         self.num_modes = 3  # Ego, partner, road graph
         self.dropout = dropout
         self.act_func = nn.Tanh() if act_func == "tanh" else nn.GELU()
-<<<<<<< HEAD
         self.vbd_in_obs = vbd_in_obs
-    
-=======
 
         # Indices for unpacking the observation
         self.ego_state_idx = constants.EGO_FEAT_DIM
@@ -116,7 +110,6 @@
                     self.ego_state_idx += 3 
                     self.partner_obs_idx += 3
 
->>>>>>> d9e745b4
         self.ego_embed = nn.Sequential(
             pufferlib.pytorch.layer_init(
                 nn.Linear(self.ego_state_idx, input_dim)
@@ -195,22 +188,12 @@
         Returns:
             ego_state, road_objects, road_graph (torch.Tensor).
         """
-<<<<<<< HEAD
     
-        ego_state = obs_flat[:, : constants.EGO_FEAT_DIM]
-        vis_state = obs_flat[:, constants.EGO_FEAT_DIM :]
-
-        ro_end_idx = constants.PARTNER_FEAT_DIM * constants.ROAD_GRAPH_FEAT_DIM
-        rg_end_idx = ro_end_idx + (
-            constants.ROAD_GRAPH_FEAT_DIM * TOP_K_ROAD_POINTS
-        )
-=======
-
         # Unpack modalities
         ego_state = obs_flat[:, : self.ego_state_idx]
         partner_obs = obs_flat[:, self.ego_state_idx : self.partner_obs_idx]
         roadgraph_obs = obs_flat[:, self.partner_obs_idx :]
->>>>>>> d9e745b4
+        
 
         # Reshape
         road_objects = partner_obs.view(
@@ -221,7 +204,7 @@
         )
         
         if self.vbd_in_obs:
-            # Assume that the last n elements of the observation vecor are VBD-predicted trajectories
+            # Assume that the last n elements of the observation vector are VBD-predicted trajectories
             return ego_state, road_objects, road_graph, vis_state[:, rg_end_idx:]
         else: 
             return ego_state, road_objects, road_graph