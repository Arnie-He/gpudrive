[build-system]
requires = [
    "setuptools>=42",
    "scikit-build>=0.13",
    "cmake>=3.18",
    "ninja",
]
build-backend = "madrona-py-build"
backend-path = ["external/madrona/py"]
wheel-directory = "build"

[project]
name = "gpudrive"
version = "0.3.0"
<<<<<<< HEAD
=======
authors = [
    {name = "Saman Kazemkheni", email = "skazemkhani@gmail.com"},
    {name = "Aarav Pandya", email = "pandya.aarav.97@gmail.com"},
    {name = "Daphne Cornelisse", email = "cor.daphne@gmail.com"},
    {name = "Eugene Vinitsky", email ="vinitsky.eugene@gmail.com"},
]
readme = "README.md"
description = "A GPU-accelerated, multi-agent driving simulator"
requires-python = ">=3.11"
dependencies = [
    "numpy>=1.26.4",
    "gymnasium",
    "pygame",
    "matplotlib==3.9",
    "pandas",
    "python-box==7.2.0",
    "typer",
    "pyyaml", 
    "mediapy",
    "wandb",
    "torch>=2.2.1",
    "seaborn",
]
>>>>>>> b892608b

[project.optional-dependencies]
pufferlib = [
    "pufferlib>=2.0.6",
]
sb3 = [
    "stable-baselines3==2.3.2",
]

test = [
    "pytest>=8.2.1",
]

[tool.madrona.packages.madrona_gpudrive]
ext-only = true
ext-out-dir = "build"

<<<<<<< HEAD
[tool.poetry.dependencies]
python = "^3.11"
torch = "^2.2.1"
numpy = "^1.23.3"
pytest = "^8.2.1"

[tool.poetry]
name = "gpudrive"
version = "0.3.0"
description = ""
authors = ["Saman Kazemkheni <skazemkhani@gmail.com>", "Aarav Pandya <pandya.aarav.97@gmail.com", "Daphne Cornelisse <cor.daphne@gmail.com>", "Eugene Vinitsky <vinitsky.eugene@gmail.com>"]
readme = "README.md"
packages = [
    {include = "gpudrive.cpython-31*-*.so", from = "build", to = "gpudrive"},
    {include = "pygpudrive"}
=======
[tool.madrona.packages.gpudrive]
path = "gpudrive"

[project.packages]
include = [
    "baselines",
    "baselines/*",
>>>>>>> b892608b
]<|MERGE_RESOLUTION|>--- conflicted
+++ resolved
@@ -12,8 +12,6 @@
 [project]
 name = "gpudrive"
 version = "0.3.0"
-<<<<<<< HEAD
-=======
 authors = [
     {name = "Saman Kazemkheni", email = "skazemkhani@gmail.com"},
     {name = "Aarav Pandya", email = "pandya.aarav.97@gmail.com"},
@@ -37,7 +35,6 @@
     "torch>=2.2.1",
     "seaborn",
 ]
->>>>>>> b892608b
 
 [project.optional-dependencies]
 pufferlib = [
@@ -55,23 +52,6 @@
 ext-only = true
 ext-out-dir = "build"
 
-<<<<<<< HEAD
-[tool.poetry.dependencies]
-python = "^3.11"
-torch = "^2.2.1"
-numpy = "^1.23.3"
-pytest = "^8.2.1"
-
-[tool.poetry]
-name = "gpudrive"
-version = "0.3.0"
-description = ""
-authors = ["Saman Kazemkheni <skazemkhani@gmail.com>", "Aarav Pandya <pandya.aarav.97@gmail.com", "Daphne Cornelisse <cor.daphne@gmail.com>", "Eugene Vinitsky <vinitsky.eugene@gmail.com>"]
-readme = "README.md"
-packages = [
-    {include = "gpudrive.cpython-31*-*.so", from = "build", to = "gpudrive"},
-    {include = "pygpudrive"}
-=======
 [tool.madrona.packages.gpudrive]
 path = "gpudrive"
 
@@ -79,5 +59,4 @@
 include = [
     "baselines",
     "baselines/*",
->>>>>>> b892608b
 ]