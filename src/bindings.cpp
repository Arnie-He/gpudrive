--- conflicted
+++ resolved
@@ -90,13 +90,10 @@
             .def("agent_roadmap_tensor", &Manager::agentMapObservationsTensor)
             .def("absolute_self_observation_tensor",
                  &Manager::absoluteSelfObservationTensor)
-<<<<<<< HEAD
+            .def("valid_state_tensor", &Manager::validStateTensor)
             .def("agent_roadmap_tensor", &Manager::agentMapObservationsTensor)
             .def("rgb_tensor", &Manager::rgbTensor)
             .def("depth_tensor", &Manager::depthTensor);
-=======
-            .def("valid_state_tensor", &Manager::validStateTensor);
->>>>>>> ed64b140
     }
 
 }