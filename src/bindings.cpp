--- conflicted
+++ resolved
@@ -71,22 +71,6 @@
             .value("DeltaLocal", DynamicsModel::DeltaLocal)
             .value("State", DynamicsModel::State);
 
-<<<<<<< HEAD
-        // Export the EntityType enum as before
-        nb::enum_<gpudrive::EntityType>(m, "EntityType")
-            .value("_None", gpudrive::EntityType::None)
-            .value("RoadEdge", gpudrive::EntityType::RoadEdge)
-            .value("RoadLine", gpudrive::EntityType::RoadLine)
-            .value("RoadLane", gpudrive::EntityType::RoadLane)
-            .value("CrossWalk", gpudrive::EntityType::CrossWalk)
-            .value("SpeedBump", gpudrive::EntityType::SpeedBump)
-            .value("StopSign", gpudrive::EntityType::StopSign)
-            .value("Vehicle", gpudrive::EntityType::Vehicle)
-            .value("Pedestrian", gpudrive::EntityType::Pedestrian)
-            .value("Cyclist", gpudrive::EntityType::Cyclist)
-            .value("Padding", gpudrive::EntityType::Padding)
-            .value("NumTypes", gpudrive::EntityType::NumTypes);
-=======
         nb::enum_<EntityType>(m, "EntityType")
             .value("_None", EntityType::None)
             .value("RoadEdge", EntityType::RoadEdge)
@@ -100,7 +84,6 @@
             .value("Cyclist", EntityType::Cyclist)
             .value("Padding", EntityType::Padding)
             .value("NumTypes", EntityType::NumTypes);
->>>>>>> b892608b
 
         // Bindings for Manager class
         nb::class_<Manager>(m, "SimManager")
