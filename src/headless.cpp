#include "mgr.hpp"
#include "consts.hpp"
#include "types.hpp"

#include <algorithm>
#include <cstdio>
#include <chrono>
#include <string>
#include <filesystem>
#include <fstream>
#include <random>
#include <vector>
#include <iostream>

using namespace madrona;

[[maybe_unused]] static void
saveWorldActions(const HeapArray<float> &action_store, int32_t total_num_steps,
                 int32_t world_idx) {
  const float *world_base =
      action_store.data() + world_idx * total_num_steps * 2 * 3;

  std::ofstream f("/tmp/actions", std::ios::binary);
  f.write((char *)world_base, sizeof(float) * total_num_steps * 2 * 3);
}


int main(int argc, char *argv[])
{
    using namespace gpudrive;

    if (argc < 4) {
        fprintf(stderr, "%s TYPE NUM_WORLDS NUM_STEPS [--rand-actions]\n", argv[0]);
        return -1;
    }
    std::string type(argv[1]);

    ExecMode exec_mode;
    if (type == "CPU") {
        exec_mode = ExecMode::CPU;
    } else if (type == "CUDA") {
        exec_mode = ExecMode::CUDA;
    } else {
        fprintf(stderr, "Invalid ExecMode\n");
        return -1;
    }

    uint64_t num_worlds = std::stoul(argv[2]);
    uint64_t num_steps = std::stoul(argv[3]);

    HeapArray<float> action_store(num_worlds * 2 * num_steps * 3);

    bool rand_actions = false;
    if (argc >= 5) {
        if (std::string(argv[4]) == "--rand-actions") {
            rand_actions = true;
        }
    }

    Manager mgr({
        .execMode = exec_mode,
        .gpuID = 0,
        .numWorlds = (uint32_t)num_worlds,
<<<<<<< HEAD
        .autoReset = false,
        .jsonPath = "/home/aarav/gpudrive/nocturne_data",
=======
        .jsonPath = "tests/testJsons",
>>>>>>> a1c3efec
        .params = {
            .polylineReductionThreshold = 1.0,
            .observationRadius = 100.0,
            .rewardParams = {
                .rewardType = RewardType::Dense,
                .distanceToGoalThreshold = 0.5,
                .distanceToExpertThreshold = 0.5
<<<<<<< HEAD
            }
        },
        .enableBatchRenderer = true
=======
            },
            .maxNumControlledVehicles = 0,
        }
>>>>>>> a1c3efec
    });

    std::random_device rd;
    std::mt19937 rand_gen(rd());
    std::uniform_real_distribution<float> acc_gen(-3.0,2.0);
    std::uniform_real_distribution<float> steer_gen(-0.7,0.7);

    auto action_printer = mgr.actionTensor().makePrinter();
    auto self_printer = mgr.selfObservationTensor().makePrinter();
    auto partner_obs_printer = mgr.partnerObservationsTensor().makePrinter();
    auto map_obs_printer = mgr.mapObservationTensor().makePrinter();
    auto shapePrinter = mgr.shapeTensor().makePrinter();
    auto rewardPrinter = mgr.rewardTensor().makePrinter();
    auto donePrinter = mgr.doneTensor().makePrinter();
    auto controlledStatePrinter = mgr.controlledStateTensor().makePrinter();
    auto agent_map_obs_printer = mgr.agentMapObservationsTensor().makePrinter();
<<<<<<< HEAD
    auto rgb_printer = mgr.rgbTensor().makePrinter();
=======
    auto info_printer = mgr.infoTensor().makePrinter();
>>>>>>> a1c3efec

    auto printObs = [&]() {
        // printf("Self\n");
        // self_printer.print();

        // printf("Actions\n");
        // action_printer.print();

<<<<<<< HEAD
        // printf("Model \n");
        // model_printer.print();

        // printf("Partner Obs\n");
        // partner_obs_printer.print();

        // printf("Map Obs\n");
        // map_obs_printer.print();
        // printf("\n");

        // printf("Shape\n");
        // shapePrinter.print();

        // printf("Reward\n");
        // rewardPrinter.print();

        // printf("Done\n");
        // donePrinter.print();

        // printf("Controlled State\n");
        // controlledStatePrinter.print();
        
        printf("RGB\n");
        std::cout<<mgr.rgbTensor().isOnGPU();
        // printf("Agent Map Obs\n");
        // agent_map_obs_printer.print();
=======
        // printf("Partner Obs\n");
        // partner_obs_printer.print();

        // printf("Map Obs\n");
        // map_obs_printer.print();
        // printf("\n");

        // printf("Shape\n");
        // shapePrinter.print();

        // printf("Reward\n");
        // rewardPrinter.print();

        // printf("Done\n");
        // donePrinter.print();

        // printf("Controlled State\n");
        // controlledStatePrinter.print();

        printf("Agent Map Obs\n");
        agent_map_obs_printer.print();

        printf("Info\n");
        info_printer.print();
>>>>>>> a1c3efec
    };

    auto worldToShape =
	mgr.getShapeTensorFromDeviceMemory(exec_mode, num_worlds);

    const auto start = std::chrono::steady_clock::now();
    for (CountT i = 0; i < (CountT)num_steps; i++) {
        if (rand_actions) {
            for (CountT j = 0; j < (CountT)num_worlds; j++) {
	        auto agentCount = worldToShape.at(j).agentEntityCount;
                for (CountT k = 0; k < agentCount; k++) {
                    float acc = acc_gen(rand_gen);
                    float steer = steer_gen(rand_gen);
                    float head = 0;

                    mgr.setAction(j, k, acc, steer, head);

                    int64_t base_idx = j * num_steps * 2 * 3 + i * 2 * 3 + k * 3;
                    action_store[base_idx] = acc;
                    action_store[base_idx + 1] = steer;
                    action_store[base_idx + 2] = head;
                }
            }
        }
        mgr.step();
    }
    const auto end = std::chrono::steady_clock::now();
    const std::chrono::duration<double> elapsed = end - start;

    float fps = (double)num_steps * (double)num_worlds / elapsed.count();
    printf("FPS %f\n", fps);

    uint64_t totalAgentCount{0};
    for (CountT j = 0; j < (CountT)num_worlds; j++) {
      auto agentCount = worldToShape.at(j).agentEntityCount;
      totalAgentCount += agentCount;
    }

    float fpsNormalized = fps * totalAgentCount;
    printf("Agent-Normalized FPS %f\n", fpsNormalized);
}<|MERGE_RESOLUTION|>--- conflicted
+++ resolved
@@ -61,12 +61,7 @@
         .execMode = exec_mode,
         .gpuID = 0,
         .numWorlds = (uint32_t)num_worlds,
-<<<<<<< HEAD
-        .autoReset = false,
-        .jsonPath = "/home/aarav/gpudrive/nocturne_data",
-=======
         .jsonPath = "tests/testJsons",
->>>>>>> a1c3efec
         .params = {
             .polylineReductionThreshold = 1.0,
             .observationRadius = 100.0,
@@ -74,15 +69,9 @@
                 .rewardType = RewardType::Dense,
                 .distanceToGoalThreshold = 0.5,
                 .distanceToExpertThreshold = 0.5
-<<<<<<< HEAD
-            }
-        },
-        .enableBatchRenderer = true
-=======
             },
             .maxNumControlledVehicles = 0,
         }
->>>>>>> a1c3efec
     });
 
     std::random_device rd;
@@ -99,11 +88,7 @@
     auto donePrinter = mgr.doneTensor().makePrinter();
     auto controlledStatePrinter = mgr.controlledStateTensor().makePrinter();
     auto agent_map_obs_printer = mgr.agentMapObservationsTensor().makePrinter();
-<<<<<<< HEAD
-    auto rgb_printer = mgr.rgbTensor().makePrinter();
-=======
     auto info_printer = mgr.infoTensor().makePrinter();
->>>>>>> a1c3efec
 
     auto printObs = [&]() {
         // printf("Self\n");
@@ -112,34 +97,6 @@
         // printf("Actions\n");
         // action_printer.print();
 
-<<<<<<< HEAD
-        // printf("Model \n");
-        // model_printer.print();
-
-        // printf("Partner Obs\n");
-        // partner_obs_printer.print();
-
-        // printf("Map Obs\n");
-        // map_obs_printer.print();
-        // printf("\n");
-
-        // printf("Shape\n");
-        // shapePrinter.print();
-
-        // printf("Reward\n");
-        // rewardPrinter.print();
-
-        // printf("Done\n");
-        // donePrinter.print();
-
-        // printf("Controlled State\n");
-        // controlledStatePrinter.print();
-        
-        printf("RGB\n");
-        std::cout<<mgr.rgbTensor().isOnGPU();
-        // printf("Agent Map Obs\n");
-        // agent_map_obs_printer.print();
-=======
         // printf("Partner Obs\n");
         // partner_obs_printer.print();
 
@@ -164,7 +121,6 @@
 
         printf("Info\n");
         info_printer.print();
->>>>>>> a1c3efec
     };
 
     auto worldToShape =
