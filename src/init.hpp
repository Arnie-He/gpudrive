#pragma once

#include <madrona/physics.hpp>
#include "types.hpp"

namespace gpudrive
{

    // Constants computed from train files.
    constexpr size_t MAX_OBJECTS = 515;
    constexpr size_t MAX_ROADS = 956;
    constexpr size_t MAX_POSITIONS = 91;
    constexpr size_t MAX_GEOMETRY = 1746;

    // Cannot use Madrona::math::Vector2 because it is not a POD type.
    // Getting all zeros if using any madrona types.
    struct MapVector2
    {
        float x;
        float y;
    };

    struct MapObject
    {
        MapVector2 position[MAX_POSITIONS];
        float width;
        float length;
        float heading[MAX_POSITIONS];
        MapVector2 velocity[MAX_POSITIONS];
        bool valid[MAX_POSITIONS];
        MapVector2 goalPosition;
        EntityType type;

        uint32_t numPositions;
        uint32_t numHeadings;
        uint32_t numVelocities;
        uint32_t numValid;
        MapVector2 mean;
    };

    struct MapRoad
    {
        // std::array<MapPosition, MAX_POSITIONS> geometry;
        MapVector2 geometry[MAX_GEOMETRY];
        EntityType type;
        uint32_t numPoints;
        MapVector2 mean;
    };

    struct Map
    {
        MapObject objects[MAX_OBJECTS];
        MapRoad roads[MAX_ROADS];

        uint32_t numObjects;
        uint32_t numRoads;
        uint32_t numRoadSegments;
        MapVector2 mean;

        // Constructor
        Map() = default;
    };

    struct EpisodeManager
    {
        madrona::AtomicU32 curEpisode;
    };

    enum class RewardType : uint32_t
    {
        DistanceBased,  // negative distance to goal
        OnGoalAchieved, // 1 if on goal, 0 otherwise
        Dense           // negative distance to expert trajectory
    };

    struct RewardParams
    {
        RewardType rewardType;
        float distanceToGoalThreshold;
        float distanceToExpertThreshold;
    };

<<<<<<< HEAD
    enum class DatasetInitOptions : uint32_t
    {
        FirstN,
        RandomN,
        PadN, // Pad the worlds by repeating the first world.
        ExactN, // Will fail if N != NumWorlds
=======
    enum class CollisionBehaviour: uint32_t
    {
        AgentStop,
        AgentRemoved,
        Ignore
>>>>>>> e7890884
    };

    struct Parameters
    {
        float polylineReductionThreshold;
        float observationRadius;
        RewardParams rewardParams;
<<<<<<< HEAD
        DatasetInitOptions datasetInitOptions;
=======
        CollisionBehaviour collisionBehaviour = CollisionBehaviour::AgentStop; // Default: AgentStop
>>>>>>> e7890884
        uint32_t maxNumControlledVehicles = 10000; // Arbitrary high number to by default control all vehicles 
    };

    struct WorldInit
    {
        EpisodeManager *episodeMgr;
        madrona::phys::ObjectManager *rigidBodyObjMgr;
        Map *map;
        const Parameters *params;
    };

}<|MERGE_RESOLUTION|>--- conflicted
+++ resolved
@@ -80,20 +80,19 @@
         float distanceToExpertThreshold;
     };
 
-<<<<<<< HEAD
     enum class DatasetInitOptions : uint32_t
     {
         FirstN,
         RandomN,
         PadN, // Pad the worlds by repeating the first world.
         ExactN, // Will fail if N != NumWorlds
-=======
+    };
+  
     enum class CollisionBehaviour: uint32_t
     {
         AgentStop,
         AgentRemoved,
         Ignore
->>>>>>> e7890884
     };
 
     struct Parameters
@@ -101,11 +100,8 @@
         float polylineReductionThreshold;
         float observationRadius;
         RewardParams rewardParams;
-<<<<<<< HEAD
         DatasetInitOptions datasetInitOptions;
-=======
         CollisionBehaviour collisionBehaviour = CollisionBehaviour::AgentStop; // Default: AgentStop
->>>>>>> e7890884
         uint32_t maxNumControlledVehicles = 10000; // Arbitrary high number to by default control all vehicles 
     };
 
