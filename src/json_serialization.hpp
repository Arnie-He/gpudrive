--- conflicted
+++ resolved
@@ -4,11 +4,7 @@
 #include "types.hpp"
 #include "consts.hpp"
 #include <iostream>
-<<<<<<< HEAD
 #include <simdjson.h>
-=======
-#include <nlohmann/json.hpp>
->>>>>>> ddc8571b
 #include <unordered_set>
 
 namespace madrona_gpudrive
@@ -435,7 +431,6 @@
         std::unordered_set<int> objects_of_interest_ids;
 
         // Collect tracks_to_predict indices
-<<<<<<< HEAD
         simdjson::dom::array tracks_to_predict = getValueOrDefault<simdjson::dom::array>(metadata, "tracks_to_predict", {});
         for (const auto& track : tracks_to_predict) {
             int track_index = getValueOrDefault<int>(track, "track_index", -1);
@@ -443,29 +438,14 @@
                 tracks_to_predict_indices.insert(track_index);
             } else {
                 std::cerr << "Warning: Invalid track_index " << track_index << " in scene " << std::string(map.mapName) << std::endl;
-=======
-        for (const auto& track : metadata.at("tracks_to_predict")) {
-            int track_index = track.at("track_index").get<int>();
-            if (track_index >= 0 && track_index < j.at("objects").size()) {
-                tracks_to_predict_indices.insert(track_index);
-            } else {
-                std::cerr << "Warning: Invalid track_index " << track_index << " in scene " << j.at("name").get<std::string>() << std::endl;
->>>>>>> ddc8571b
             }
         }
 
         // Collect objects_of_interest IDs
-<<<<<<< HEAD
         simdjson::dom::array objects_of_interest = getValueOrDefault<simdjson::dom::array>(metadata, "objects_of_interest", {});
         for (const auto& obj_id : objects_of_interest) {
             objects_of_interest_ids.insert(getValueOrDefault<int>(obj_id, "id", -1));
         }
-=======
-        for (const auto& obj_id : metadata.at("objects_of_interest")) {
-            objects_of_interest_ids.insert(obj_id.get<int>());
-        }
-
->>>>>>> ddc8571b
         // Initialize SDC first if valid
         if (sdc_index >= 0 && static_cast<uint32_t>(sdc_index) < map.numObjects) {
             
@@ -480,15 +460,9 @@
             if (tracks_to_predict_indices.find(sdc_index) != tracks_to_predict_indices.end()) {
                 map.objects[0].metadata.isTrackToPredict = 1;
                 // Find and set difficulty
-<<<<<<< HEAD
                 for (const auto& track : tracks_to_predict) {
                     if (getValueOrDefault<int>(track, "track_index", -1) == sdc_index) {
                         map.objects[0].metadata.difficulty = getValueOrDefault<int>(track, "difficulty", 0);
-=======
-                for (const auto& track : metadata.at("tracks_to_predict")) {
-                    if (track.at("track_index").get<int>() == sdc_index) {
-                        map.objects[0].metadata.difficulty = track.at("difficulty").get<int>();
->>>>>>> ddc8571b
                         break;
                     }
                 }
@@ -506,7 +480,6 @@
         }
 
         // Initialize tracks_to_predict objects (excluding SDC)
-<<<<<<< HEAD
         for (size_t i = 0; i < map.numObjects && idx < map.numObjects; i++) {
             if (i == static_cast<size_t>(sdc_index)) continue; // Skip SDC as it's already initialized
             
@@ -518,19 +491,6 @@
                 for (const auto& track : tracks_to_predict) {
                     if (getValueOrDefault<int>(track, "track_index", -1) == static_cast<int>(i)) {
                         map.objects[idx].metadata.difficulty = getValueOrDefault<int>(track, "difficulty", 0);
-=======
-        for (size_t i = 0; i < j.at("objects").size() && idx < map.numObjects; i++) {
-            if (i == sdc_index) continue; // Skip SDC as it's already initialized
-            
-            if (tracks_to_predict_indices.find(i) != tracks_to_predict_indices.end()) {
-                j.at("objects")[i].get_to(map.objects[idx]);
-                map.objects[idx].metadata.isTrackToPredict = 1;
-                
-                // Find and set difficulty
-                for (const auto& track : metadata.at("tracks_to_predict")) {
-                    if (track.at("track_index").get<int>() == static_cast<int>(i)) {
-                        map.objects[idx].metadata.difficulty = track.at("difficulty").get<int>();
->>>>>>> ddc8571b
                         break;
                     }
                 }
@@ -547,7 +507,6 @@
         }
 
         // Initialize objects_of_interest (excluding those already processed)
-<<<<<<< HEAD
         for (size_t i = 0; i < map.numObjects && idx < map.numObjects; i++) {
             if (i == static_cast<size_t>(sdc_index)) continue;
             
@@ -555,14 +514,6 @@
             int obj_id = getValueOrDefault<int>(getValueOrDefault<simdjson::dom::element>(objects, i, simdjson::dom::element()), "id", -1);
             if (objects_of_interest_ids.find(obj_id) != objects_of_interest_ids.end()) {
                 from_dom(getValueOrDefault<simdjson::dom::element>(objects, i, simdjson::dom::element()), map.objects[idx]);
-=======
-        for (size_t i = 0; i < j.at("objects").size() && idx < map.numObjects; i++) {
-            if (i == sdc_index) continue;
-            
-            int obj_id = j.at("objects")[i].at("id").get<int>();
-            if (objects_of_interest_ids.find(obj_id) != objects_of_interest_ids.end()) {
-                j.at("objects")[i].get_to(map.objects[idx]);
->>>>>>> ddc8571b
                 map.objects[idx].metadata.isObjectOfInterest = 1;
                 
                 idToObjIdx[map.objects[idx].id] = idx;
@@ -571,21 +522,12 @@
         }
 
         // Initialize all remaining objects
-<<<<<<< HEAD
         for (size_t i = 0; i < map.numObjects && idx < map.numObjects; i++) {
             if (i == static_cast<size_t>(sdc_index)) continue;
             
             int obj_id = getValueOrDefault<int>(getValueOrDefault<simdjson::dom::element>(objects, i, simdjson::dom::element()), "id", -1);
             if (idToObjIdx.find(obj_id) == idToObjIdx.end()) { // Check if not already processed
                 from_dom(getValueOrDefault<simdjson::dom::element>(objects, i, simdjson::dom::element()), map.objects[idx]);
-=======
-        for (size_t i = 0; i < j.at("objects").size() && idx < map.numObjects; i++) {
-            if (i == sdc_index) continue;
-            
-            int obj_id = j.at("objects")[i].at("id").get<int>();
-            if (idToObjIdx.find(obj_id) == idToObjIdx.end()) { // Check if not already processed
-                j.at("objects")[i].get_to(map.objects[idx]);
->>>>>>> ddc8571b
                 idToObjIdx[map.objects[idx].id] = idx;
                 idx++;
             }
