#include "mgr.hpp"
#include "MapReader.hpp"
#include "sim.hpp"

#include <madrona/utils.hpp>
#include <madrona/importer.hpp>
#include <madrona/physics_loader.hpp>
#include <madrona/tracing.hpp>
#include <madrona/mw_cpu.hpp>
#include <nlohmann/json.hpp>
#include <madrona/render/api.hpp>
#include <nlohmann/json.hpp>

#include <array>
#include <charconv>
#include <iostream>
#include <iterator>
#include <filesystem>
#include <fstream>
#include <string>
#include <cstdlib>
#include <random>

#ifdef MADRONA_CUDA_SUPPORT
#include <madrona/mw_gpu.hpp>
#include <madrona/cuda_utils.hpp>
#endif

using namespace madrona;
using namespace madrona::math;
using namespace madrona::phys;
using namespace madrona::py;

namespace gpudrive {

struct RenderGPUState {
    render::APILibHandle apiLib;
    render::APIManager apiMgr;
    render::GPUHandle gpu;
};


static inline Optional<RenderGPUState> initRenderGPUState(
    const Manager::Config &mgr_cfg)
{
    if (mgr_cfg.extRenderDev || !mgr_cfg.enableBatchRenderer) {
        return Optional<RenderGPUState>::none();
    }

    auto render_api_lib = render::APIManager::loadDefaultLib();
    render::APIManager render_api_mgr(render_api_lib.lib());
    render::GPUHandle gpu = render_api_mgr.initGPU(mgr_cfg.gpuID);

    return RenderGPUState {
        .apiLib = std::move(render_api_lib),
        .apiMgr = std::move(render_api_mgr),
        .gpu = std::move(gpu),
    };
}

static inline Optional<render::RenderManager> initRenderManager(
    const Manager::Config &mgr_cfg,
    const Optional<RenderGPUState> &render_gpu_state)
{
    if (!mgr_cfg.extRenderDev && !mgr_cfg.enableBatchRenderer) {
        return Optional<render::RenderManager>::none();
    }

    render::APIBackend *render_api;
    render::GPUDevice *render_dev;

    if (render_gpu_state.has_value()) {
        render_api = render_gpu_state->apiMgr.backend();
        render_dev = render_gpu_state->gpu.device();
    } else {
        render_api = mgr_cfg.extRenderAPI;
        render_dev = mgr_cfg.extRenderDev;
    }

    return render::RenderManager(render_api, render_dev, {
        .enableBatchRenderer = mgr_cfg.enableBatchRenderer,
        .agentViewWidth = mgr_cfg.batchRenderViewWidth,
        .agentViewHeight = mgr_cfg.batchRenderViewHeight,
        .numWorlds = mgr_cfg.numWorlds,
<<<<<<< HEAD
        .maxViewsPerWorld = consts::kMaxAgentCount, // FIXME?
        .maxInstancesPerWorld = 1000,
=======
        .maxViewsPerWorld = consts::kMaxAgentCount + 1, // FIXME?
        .maxInstancesPerWorld = 3000,
>>>>>>> a1c3efec
        .execMode = mgr_cfg.execMode,
        .voxelCfg = {},
    });
}

struct Manager::Impl {
    Config cfg;
    PhysicsLoader physicsLoader;
    EpisodeManager *episodeMgr;
    WorldReset *worldResetBuffer;
    Action *agentActionsBuffer;
    Optional<RenderGPUState> renderGPUState;
    Optional<render::RenderManager> renderMgr;

    inline Impl(const Manager::Config &mgr_cfg,
                PhysicsLoader &&phys_loader,
                EpisodeManager *ep_mgr,
                WorldReset *reset_buffer,
                Action *action_buffer,
                Optional<RenderGPUState> &&render_gpu_state,
                Optional<render::RenderManager> &&render_mgr)
        : cfg(mgr_cfg),
          physicsLoader(std::move(phys_loader)),
          episodeMgr(ep_mgr),
          worldResetBuffer(reset_buffer),
          agentActionsBuffer(action_buffer),
          renderGPUState(std::move(render_gpu_state)),
          renderMgr(std::move(render_mgr))
    {}

    inline virtual ~Impl() {}

    virtual void run() = 0;

    virtual Tensor exportTensor(ExportID slot,
        TensorElementType type,
        madrona::Span<const int64_t> dimensions) const = 0;

    static inline Impl * init(const Config &cfg);
};

struct Manager::CPUImpl final : Manager::Impl {
    using TaskGraphT =
        TaskGraphExecutor<Engine, Sim, Sim::Config, WorldInit>;

    TaskGraphT cpuExec;

    inline CPUImpl(const Manager::Config &mgr_cfg,
                   PhysicsLoader &&phys_loader,
                   EpisodeManager *ep_mgr,
                   WorldReset *reset_buffer,
                   Action *action_buffer,
                   TaskGraphT &&cpu_exec,
                   Optional<RenderGPUState> &&render_gpu_state,
                   Optional<render::RenderManager> &&render_mgr)
        : Impl(mgr_cfg, std::move(phys_loader),
               ep_mgr, reset_buffer, action_buffer,
               std::move(render_gpu_state), std::move(render_mgr)),
          cpuExec(std::move(cpu_exec))
    {}

    inline virtual ~CPUImpl() final
    {
        delete episodeMgr;
    }

    inline virtual void run()
    {
        cpuExec.runTaskGraph(TaskGraphID::Step);
    }

    virtual inline Tensor exportTensor(ExportID slot,
        TensorElementType type,
        madrona::Span<const int64_t> dims) const final
    {
        void *dev_ptr = cpuExec.getExported((uint32_t)slot);
        return Tensor(dev_ptr, type, dims, Optional<int>::none());
    }
};

#ifdef MADRONA_CUDA_SUPPORT
struct Manager::CUDAImpl final : Manager::Impl {
    MWCudaExecutor gpuExec;
    MWCudaLaunchGraph stepGraph;

    inline CUDAImpl(const Manager::Config &mgr_cfg,
                   PhysicsLoader &&phys_loader,
                   EpisodeManager *ep_mgr,
                   WorldReset *reset_buffer,
                   Action *action_buffer,
                   MWCudaExecutor &&gpu_exec,
                   Optional<RenderGPUState> &&render_gpu_state,
                   Optional<render::RenderManager> &&render_mgr)
        : Impl(mgr_cfg, std::move(phys_loader),
               ep_mgr, reset_buffer, action_buffer,
               std::move(render_gpu_state), std::move(render_mgr)),
          gpuExec(std::move(gpu_exec)),
          stepGraph(gpuExec.buildLaunchGraph(TaskGraphID::Step))
    {}

    inline virtual ~CUDAImpl() final
    {
        REQ_CUDA(cudaFree(episodeMgr));
    }

    inline virtual void run()
    {
        gpuExec.run(stepGraph);
    }

    virtual inline Tensor exportTensor(ExportID slot,
        TensorElementType type,
        madrona::Span<const int64_t> dims) const final
    {
        void *dev_ptr = gpuExec.getExported((uint32_t)slot);
        return Tensor(dev_ptr, type, dims, cfg.gpuID);
    }
};
#endif

static void loadRenderObjects(render::RenderManager &render_mgr)
{
    std::array<std::string, (size_t)SimObject::NumObjects> render_asset_paths;
    render_asset_paths[(size_t)SimObject::Cube] =
        (std::filesystem::path(DATA_DIR) / "cube_render.obj").string();
    render_asset_paths[(size_t)SimObject::Agent] =
        (std::filesystem::path(DATA_DIR) / "agent_render.obj").string();
    render_asset_paths[(size_t)SimObject::Plane] =
        (std::filesystem::path(DATA_DIR) / "plane.obj").string();
    render_asset_paths[(size_t)SimObject::StopSign] =
        (std::filesystem::path(DATA_DIR) / "cube_render.obj").string();
    render_asset_paths[(size_t)SimObject::SpeedBump] =
        (std::filesystem::path(DATA_DIR) / "cube_render.obj").string();

    std::array<const char *, (size_t)SimObject::NumObjects> render_asset_cstrs;
    for (size_t i = 0; i < render_asset_paths.size(); i++) {
        render_asset_cstrs[i] = render_asset_paths[i].c_str();
    }

    std::array<char, 1024> import_err;
    auto render_assets = imp::ImportedAssets::importFromDisk(
        render_asset_cstrs, Span<char>(import_err.data(), import_err.size()));

    if (!render_assets.has_value()) {
        FATAL("Failed to load render assets: %s", import_err);
    }

    auto materials = std::to_array<imp::SourceMaterial>({
        { render::rgb8ToFloat(191, 108, 10), -1, 0.8f, 1.0f },
        { math::Vector4{0.4f, 0.4f, 0.4f, 0.0f}, -1, 0.8f, 0.2f,},
        { math::Vector4{1.f, 1.f, 1.f, 0.0f}, 1, 0.5f, 1.0f,},
        { render::rgb8ToFloat(230, 230, 230),   -1, 0.8f, 1.0f },
        { math::Vector4{0.5f, 0.3f, 0.3f, 0.0f},  0, 0.8f, 0.2f,},
        { render::rgb8ToFloat(230, 20, 20),   -1, 0.8f, 1.0f },
        { render::rgb8ToFloat(230, 230, 20),   -1, 0.8f, 1.0f },
        { render::rgb8ToFloat(255,0,0), -1, 0.8f, 1.0f},
        { render::rgb8ToFloat(0,0,0), -1, 0.8f, 0.2f}
    });

    // Override materials
    render_assets->objects[(CountT)SimObject::Cube].meshes[0].materialIDX = 0;
    render_assets->objects[(CountT)SimObject::Agent].meshes[0].materialIDX = 2;
    render_assets->objects[(CountT)SimObject::Agent].meshes[1].materialIDX = 3;
    render_assets->objects[(CountT)SimObject::Agent].meshes[2].materialIDX = 3;
    render_assets->objects[(CountT)SimObject::Plane].meshes[0].materialIDX = 4;
    render_assets->objects[(CountT)SimObject::StopSign].meshes[0].materialIDX = 7;
    render_assets->objects[(CountT)SimObject::SpeedBump].meshes[0].materialIDX = 8;
    // render_assets->objects[(CountT)SimObject::Cylinder].meshes[0].materialIDX = 7;

    render_mgr.loadObjects(render_assets->objects, materials, {
        { (std::filesystem::path(DATA_DIR) /
           "green_grid.png").string().c_str() },
    });

    render_mgr.configureLighting({
        { true, math::Vector3{1.0f, 1.0f, -2.0f}, math::Vector3{50.0f, 50.0f, 1.0f} }
    });
}

static void loadPhysicsObjects(PhysicsLoader &loader)
{
    std::array<std::string, (size_t)SimObject::NumObjects - 1> asset_paths;
    asset_paths[(size_t)SimObject::Cube] =
        (std::filesystem::path(DATA_DIR) / "cube_collision.obj").string();
    asset_paths[(size_t)SimObject::Agent] =
        (std::filesystem::path(DATA_DIR) / "agent_collision_simplified.obj").string();
    asset_paths[(size_t)SimObject::StopSign] =
        (std::filesystem::path(DATA_DIR) / "cube_collision.obj").string();
    asset_paths[(size_t)SimObject::SpeedBump] =
        (std::filesystem::path(DATA_DIR) / "cube_collision.obj").string();
    // asset_paths[(size_t)SimObject::Cylinder] =
    //     (std::filesystem::path(DATA_DIR) / "cylinder_collision.obj").string();

    std::array<const char *, (size_t)SimObject::NumObjects - 1> asset_cstrs;
    for (size_t i = 0; i < asset_paths.size(); i++) {
        asset_cstrs[i] = asset_paths[i].c_str();
    }

    char import_err_buffer[4096];
    auto imported_src_hulls = imp::ImportedAssets::importFromDisk(
        asset_cstrs, import_err_buffer, true);

    if (!imported_src_hulls.has_value()) {
        FATAL("%s", import_err_buffer);
    }

    DynArray<imp::SourceMesh> src_convex_hulls(
        imported_src_hulls->objects.size());

    DynArray<DynArray<SourceCollisionPrimitive>> prim_arrays(0);
    HeapArray<SourceCollisionObject> src_objs(
        (CountT)SimObject::NumObjects);

    auto setupHull = [&](SimObject obj_id,
                         float inv_mass,
                         RigidBodyFrictionData friction) {
        auto meshes = imported_src_hulls->objects[(CountT)obj_id].meshes;
        DynArray<SourceCollisionPrimitive> prims(meshes.size());

        for (const imp::SourceMesh &mesh : meshes) {
            src_convex_hulls.push_back(mesh);
            prims.push_back({
                .type = CollisionPrimitive::Type::Hull,
                .hullInput = {
                    .hullIDX = uint32_t(src_convex_hulls.size() - 1),
                },
            });
        }

        prim_arrays.emplace_back(std::move(prims));

        src_objs[(CountT)obj_id] = SourceCollisionObject {
            .prims = Span<const SourceCollisionPrimitive>(prim_arrays.back()),
            .invMass = inv_mass,
            .friction = friction,
        };
    };

    setupHull(SimObject::Cube, 0.075f, {
        .muS = 0.5f,
        .muD = 0.75f,
    });

    setupHull(SimObject::Agent, 1.f, {
        .muS = 0.5f,
        .muD = 0.5f,
    });

    setupHull(SimObject::StopSign, 1.f, {
    .muS = 0.5f,
    .muD = 0.5f,
        });

    setupHull(SimObject::SpeedBump, 1.f, {
        .muS = 0.5f,
        .muD = 0.5f,
    });

    SourceCollisionPrimitive plane_prim {
        .type = CollisionPrimitive::Type::Plane,
    };

    src_objs[(CountT)SimObject::Plane] = {
        .prims = Span<const SourceCollisionPrimitive>(&plane_prim, 1),
        .invMass = 0.f,
        .friction = {
            .muS = 0.5f,
            .muD = 0.5f,
        },
    };

    StackAlloc tmp_alloc;
    RigidBodyAssets rigid_body_assets;
    CountT num_rigid_body_data_bytes;
    void *rigid_body_data = RigidBodyAssets::processRigidBodyAssets(
        src_convex_hulls,
        src_objs,
        false,
        tmp_alloc,
        &rigid_body_assets,
        &num_rigid_body_data_bytes);

    if (rigid_body_data == nullptr) {
        FATAL("Invalid collision hull input");
    }

    // This is a bit hacky, but in order to make sure the agents
    // remain controllable by the policy, they are only allowed to
    // rotate around the Z axis (infinite inertia in x & y axes)
    rigid_body_assets.metadatas[
        (CountT)SimObject::Agent].mass.invInertiaTensor.x = 0.f;
    rigid_body_assets.metadatas[
        (CountT)SimObject::Agent].mass.invInertiaTensor.y = 0.f;

    loader.loadRigidBodies(rigid_body_assets);
    free(rigid_body_data);
}


static std::vector<std::string> getMapFiles(const Manager::Config &cfg)
{
    std::filesystem::path path(cfg.jsonPath);
    auto validFilesJsonPath = path / "valid_files.json";
    assert(std::filesystem::exists(validFilesJsonPath));
    // check if validFiles.json exists

    std::ifstream validFilesJson(validFilesJsonPath);
    assert(validFilesJson.good());

    nlohmann::json validFiles;
    validFilesJson >> validFiles;

    std::vector<std::string> mapFiles;
    for (auto& [key, value] : validFiles.items()) {
        std::filesystem::path fullPath = path / key;
        mapFiles.emplace_back(fullPath.string());
    }
    assert(mapFiles.size() != 0);

    if(cfg.params.datasetInitOptions == DatasetInitOptions::FirstN)
    {
        assert(cfg.numWorlds <= mapFiles.size());
        mapFiles.resize(cfg.numWorlds);
    }
    else if(cfg.params.datasetInitOptions == DatasetInitOptions::RandomN)
    {
        assert(cfg.numWorlds <= mapFiles.size());
        std::random_device rd;
        std::mt19937 g(rd());
        std::shuffle(mapFiles.begin(), mapFiles.end(), g);
        mapFiles.resize(cfg.numWorlds);
    }
    else if(cfg.params.datasetInitOptions == DatasetInitOptions::PadN)
    {
        assert(cfg.numWorlds >= mapFiles.size());
<<<<<<< HEAD
        for(int i = mapFiles.size(); i < cfg.numWorlds; i++)
        {
            mapFiles.push_back(mapFiles[0]);
=======
        auto numFiles = mapFiles.size();
        for(int i = mapFiles.size(); i < cfg.numWorlds; i++)
        {
            mapFiles.push_back(mapFiles[i % numFiles]);
>>>>>>> a1c3efec
        }
    }
    else if(cfg.params.datasetInitOptions == DatasetInitOptions::ExactN)
    {
        // Do nothing
    }
    else
    {
        FATAL("Invalid datasetInitOptions");
    }

    return mapFiles;
}

<<<<<<< HEAD
=======
bool isRoadObservationAlgorithmValid(FindRoadObservationsWith algo) {
    madrona::CountT roadObservationsCount =
        sizeof(AgentMapObservations) / sizeof(MapObservation);

    return algo ==
               FindRoadObservationsWith::KNearestEntitiesWithRadiusFiltering ||
           (algo ==
                FindRoadObservationsWith::AllEntitiesWithRadiusFiltering &&
            roadObservationsCount == consts::kMaxAgentMapObservationsCount);
}

>>>>>>> a1c3efec
Manager::Impl * Manager::Impl::init(
    const Manager::Config &mgr_cfg)
{
    Sim::Config sim_cfg;
    sim_cfg.enableLidar = mgr_cfg.params.enableLidar;

    std::vector<std::string> mapFiles = getMapFiles(mgr_cfg);

    assert(isRoadObservationAlgorithmValid(
        mgr_cfg.params.roadObservationAlgorithm));

    std::vector<std::string> mapFiles = getMapFiles(mgr_cfg);

    switch (mgr_cfg.execMode) {
    case ExecMode::CUDA: {
#ifdef MADRONA_CUDA_SUPPORT
        CUcontext cu_ctx = MWCudaExecutor::initCUDA(mgr_cfg.gpuID);

        EpisodeManager *episode_mgr = 
            (EpisodeManager *)cu::allocGPU(sizeof(EpisodeManager));
        REQ_CUDA(cudaMemset(episode_mgr, 0, sizeof(EpisodeManager)));

        PhysicsLoader phys_loader(ExecMode::CUDA, 10);
        loadPhysicsObjects(phys_loader);

        ObjectManager *phys_obj_mgr = &phys_loader.getObjectManager();

        HeapArray<WorldInit> world_inits(mgr_cfg.numWorlds);


        Parameters* paramsDevicePtr = (Parameters*)cu::allocGPU(sizeof(Parameters));
        REQ_CUDA(cudaMemcpy(paramsDevicePtr, &(mgr_cfg.params), sizeof(Parameters), cudaMemcpyHostToDevice));
        
        int64_t worldIdx{0};
    
        for (auto const &mapFile : mapFiles)
        {
<<<<<<< HEAD
            auto map_ = MapReader::parseAndWriteOut(mapFile, mgr_cfg.execMode, mgr_cfg.params.polylineReductionThreshold);
            world_inits[worldIdx++] = WorldInit{episode_mgr, phys_obj_mgr,
                                                map_, paramsDevicePtr};
=======
            Map *map_ = (Map *)MapReader::parseAndWriteOut(mapFile,
                                                           ExecMode::CUDA, mgr_cfg.params.polylineReductionThreshold);
            world_inits[worldIdx++] = WorldInit{episode_mgr, phys_obj_mgr, map_, paramsDevicePtr};
>>>>>>> a1c3efec
        }
        assert(worldIdx == static_cast<int64_t>(mgr_cfg.numWorlds));

        Optional<RenderGPUState> render_gpu_state =
            initRenderGPUState(mgr_cfg);

        Optional<render::RenderManager> render_mgr =
            initRenderManager(mgr_cfg, render_gpu_state);

        if (render_mgr.has_value()) {
            loadRenderObjects(*render_mgr);
            sim_cfg.renderBridge = render_mgr->bridge();
        } else {
            sim_cfg.renderBridge = nullptr;
        }

        MWCudaExecutor gpu_exec({
            .worldInitPtr = world_inits.data(),
            .numWorldInitBytes = sizeof(WorldInit),
            .userConfigPtr = (void *)&sim_cfg,
            .numUserConfigBytes = sizeof(Sim::Config),
            .numWorldDataBytes = sizeof(Sim),
            .worldDataAlignment = alignof(Sim),
            .numWorlds = mgr_cfg.numWorlds,
            .numTaskGraphs = (uint32_t)TaskGraphID::NumTaskGraphs,
            .numExportedBuffers = (uint32_t)ExportID::NumExports, 
        }, {
            { GPU_HIDESEEK_SRC_LIST },
            { GPU_HIDESEEK_COMPILE_FLAGS },
            CompileConfig::OptMode::LTO,
        }, cu_ctx);

        WorldReset *world_reset_buffer = 
            (WorldReset *)gpu_exec.getExported((uint32_t)ExportID::Reset);

        Action *agent_actions_buffer = 
            (Action *)gpu_exec.getExported((uint32_t)ExportID::Action);

        madrona::cu::deallocGPU(paramsDevicePtr);
        for (int64_t i = 0; i < (int64_t)mgr_cfg.numWorlds; i++) {
          auto &init = world_inits[i];
          madrona::cu::deallocGPU(init.map);
        }

        return new CUDAImpl {
            mgr_cfg,
            std::move(phys_loader),
            episode_mgr,
            world_reset_buffer,
            agent_actions_buffer,
            std::move(gpu_exec),
            std::move(render_gpu_state),
            std::move(render_mgr)
        };

#else
        FATAL("Madrona was not compiled with CUDA support");
#endif
    } break;
    case ExecMode::CPU: {
        EpisodeManager *episode_mgr = new EpisodeManager { 0 };

        PhysicsLoader phys_loader(ExecMode::CPU, 10);
        loadPhysicsObjects(phys_loader);

        ObjectManager *phys_obj_mgr = &phys_loader.getObjectManager();

        HeapArray<WorldInit> world_inits(mgr_cfg.numWorlds);

        int64_t worldIdx{0};
    
        for (auto const &mapFile : mapFiles)
        {
<<<<<<< HEAD
            auto map_ = MapReader::parseAndWriteOut(mapFile, mgr_cfg.execMode, mgr_cfg.params.polylineReductionThreshold);
            world_inits[worldIdx++] = WorldInit{episode_mgr, phys_obj_mgr,
                                                map_, &(mgr_cfg.params)};
=======
            Map *map_ = (Map *)MapReader::parseAndWriteOut(mapFile,
                                                           ExecMode::CPU, mgr_cfg.params.polylineReductionThreshold);
            world_inits[worldIdx++] = WorldInit{episode_mgr, phys_obj_mgr, map_, &(mgr_cfg.params)};
>>>>>>> a1c3efec
        }
        assert(worldIdx == static_cast<int64_t>(mgr_cfg.numWorlds));



        Optional<RenderGPUState> render_gpu_state =
            initRenderGPUState(mgr_cfg);

        Optional<render::RenderManager> render_mgr =
            initRenderManager(mgr_cfg, render_gpu_state);

        if (render_mgr.has_value()) {
            loadRenderObjects(*render_mgr);
            sim_cfg.renderBridge = render_mgr->bridge();
        } else {
            sim_cfg.renderBridge = nullptr;
        }

        CPUImpl::TaskGraphT cpu_exec {
            ThreadPoolExecutor::Config {
                .numWorlds = mgr_cfg.numWorlds,
                .numExportedBuffers = (uint32_t)ExportID::NumExports,
            },
            sim_cfg,
            world_inits.data(),
            (uint32_t)TaskGraphID::NumTaskGraphs,
        };

        WorldReset *world_reset_buffer = 
            (WorldReset *)cpu_exec.getExported((uint32_t)ExportID::Reset);

        Action *agent_actions_buffer = 
            (Action *)cpu_exec.getExported((uint32_t)ExportID::Action);

        auto cpu_impl = new CPUImpl {
            mgr_cfg,
            std::move(phys_loader),
            episode_mgr,
            world_reset_buffer,
            agent_actions_buffer,
            std::move(cpu_exec),
            std::move(render_gpu_state),
            std::move(render_mgr)
        };

        for (int64_t i = 0; i < (int64_t)mgr_cfg.numWorlds; i++) {
          auto &init = world_inits[i];
          delete init.map;
        }

        return cpu_impl;
    } break;
    default: MADRONA_UNREACHABLE();
    }
}

Manager::Manager(const Config &cfg)
    : impl_(Impl::init(cfg))
{
    // Currently, there is no way to populate the initial set of observations
    // without stepping the simulations in order to execute the taskgraph.
    // Therefore, after setup, we step all the simulations with a forced reset
    // that ensures the first real step will have valid observations at the
    // start of a fresh episode in order to compute actions.
    //
    // This will be improved in the future with support for multiple task
    // graphs, allowing a small task graph to be executed after initialization.
    
    for (int32_t i = 0; i < (int32_t)cfg.numWorlds; i++) {
        triggerReset(i);
    }

    step();
}

Manager::~Manager() {}

void Manager::step()
{
    impl_->run();

    if (impl_->renderMgr.has_value()) {
        impl_->renderMgr->readECS();
    }

    if (impl_->cfg.enableBatchRenderer) {
        impl_->renderMgr->batchRender();
    }
}

Tensor Manager::resetTensor() const
{
    return impl_->exportTensor(ExportID::Reset,
                               TensorElementType::Int32,
                               {
                                   impl_->cfg.numWorlds,
                                   1,
                               });
}

Tensor Manager::actionTensor() const
{
    return impl_->exportTensor(ExportID::Action, TensorElementType::Float32,
        {
            impl_->cfg.numWorlds,
            consts::kMaxAgentCount,
            3, // Num_actions
        });
}

<<<<<<< HEAD
Tensor Manager::bicycleModelTensor() const
{
    return impl_->exportTensor(ExportID::BicycleModel, TensorElementType::Float32,
        {
            impl_->cfg.numWorlds,
            consts::kMaxAgentCount,
            BicycleModelExportSize, // Number of states for the bicycle model
        });
}


=======
>>>>>>> a1c3efec
Tensor Manager::rewardTensor() const
{
    return impl_->exportTensor(ExportID::Reward, TensorElementType::Float32,
                               {
                                   impl_->cfg.numWorlds,
                                   consts::kMaxAgentCount,
                                   1,
                               });
}

Tensor Manager::doneTensor() const
{
    return impl_->exportTensor(ExportID::Done, TensorElementType::Int32,
                               {
                                   impl_->cfg.numWorlds,
                                   consts::kMaxAgentCount,
                                   1,
                               });
}

Tensor Manager::infoTensor() const
{
    return impl_->exportTensor(ExportID::Info, TensorElementType::Int32,
                               {
                                   impl_->cfg.numWorlds,
                                   consts::kMaxAgentCount,
                                   InfoExportSize
                               });
}

Tensor Manager::selfObservationTensor() const
{
    return impl_->exportTensor(ExportID::SelfObservation,
                               TensorElementType::Float32,
                               {
                                   impl_->cfg.numWorlds,
                                   consts::kMaxAgentCount,
                                   SelfObservationExportSize
<<<<<<< HEAD
                               });
=======
			       });
>>>>>>> a1c3efec
}

Tensor Manager::mapObservationTensor() const
{
    return impl_->exportTensor(ExportID::MapObservation,
                               TensorElementType::Float32,
                               {
                                   impl_->cfg.numWorlds,
                                   consts::kMaxRoadEntityCount,
                                   MapObservationExportSize
                               });
}

Tensor Manager::partnerObservationsTensor() const
{
    return impl_->exportTensor(ExportID::PartnerObservations,
                               TensorElementType::Float32,
                               {
                                   impl_->cfg.numWorlds,
                                   consts::kMaxAgentCount,
<<<<<<< HEAD
                                   consts::kMaxAgentCount-1,
                                   PartnerObservationExportSize,
=======
                                   consts::kMaxAgentCount - 1,
                                   PartnerObservationExportSize
>>>>>>> a1c3efec
                               });
}

Tensor Manager::agentMapObservationsTensor() const
{
    return impl_->exportTensor(ExportID::AgentMapObservations,
                               TensorElementType::Float32,
                               {
                                   impl_->cfg.numWorlds,
<<<<<<< HEAD
				                   consts::kMaxAgentCount,
                                   consts::kMaxRoadEntityCount,
=======
				   consts::kMaxAgentCount,
                                   consts::kMaxAgentMapObservationsCount,
>>>>>>> a1c3efec
                                   AgentMapObservationExportSize,
                               });

}

Tensor Manager::lidarTensor() const
{
    return impl_->exportTensor(ExportID::Lidar, TensorElementType::Float32,
                               {
                                   impl_->cfg.numWorlds,
                                   consts::kMaxAgentCount,
                                   consts::numLidarSamples,
                                   2,
                               });
}

Tensor Manager::stepsRemainingTensor() const
{
    return impl_->exportTensor(ExportID::StepsRemaining,
                               TensorElementType::Int32,
                               {
                                   impl_->cfg.numWorlds,
                                   consts::kMaxAgentCount,
                                   1,
                               });
}

Tensor Manager::shapeTensor() const {
    return impl_->exportTensor(ExportID::Shape, TensorElementType::Int32,
                               {impl_->cfg.numWorlds, 2});
}

Tensor Manager::controlledStateTensor() const {
    return impl_->exportTensor(ExportID::ControlledState, TensorElementType::Int32,
                               {impl_->cfg.numWorlds, consts::kMaxAgentCount, 1});
}

Tensor Manager::responseTypeTensor() const {
    return impl_->exportTensor(ExportID::ResponseType, TensorElementType::Int32,
                               {impl_->cfg.numWorlds, consts::kMaxAgentCount, 1});
}

Tensor Manager::absoluteSelfObservationTensor() const {
    return impl_->exportTensor(
        ExportID::AbsoluteSelfObservation, TensorElementType::Float32,
        {impl_->cfg.numWorlds, consts::kMaxAgentCount, AbsoluteSelfObservationExportSize});
}

Tensor Manager::validStateTensor() const {
    return impl_->exportTensor(
        ExportID::ValidState, TensorElementType::Int32,
        {impl_->cfg.numWorlds, consts::kMaxAgentCount, 1});
}

<<<<<<< HEAD
Tensor Manager::rgbTensor() const
{
    const uint8_t *rgb_ptr = impl_->renderMgr->batchRendererRGBOut();

    assert(rgb_ptr != nullptr);

    return Tensor((void*)rgb_ptr, TensorElementType::UInt8, {
        impl_->cfg.numWorlds,
        consts::kMaxAgentCount,
        impl_->cfg.batchRenderViewHeight,
        impl_->cfg.batchRenderViewWidth,
        4,
    }, impl_->cfg.gpuID);
}

Tensor Manager::depthTensor() const
{
    const float *depth_ptr = impl_->renderMgr->batchRendererDepthOut();

    return Tensor((void *)depth_ptr, TensorElementType::Float32, {
        impl_->cfg.numWorlds,
        consts::kMaxAgentCount,
        impl_->cfg.batchRenderViewHeight,
        impl_->cfg.batchRenderViewWidth,
        1,
    }, impl_->cfg.gpuID);
}


=======
Tensor Manager::expertTrajectoryTensor() const {
    return impl_->exportTensor(
        ExportID::Trajectory, TensorElementType::Float32,
        {impl_->cfg.numWorlds, consts::kMaxAgentCount, TrajectoryExportSize});
}

>>>>>>> a1c3efec
void Manager::triggerReset(int32_t world_idx)
{
    WorldReset reset {
        1,
    };

    auto *reset_ptr = impl_->worldResetBuffer + world_idx;

    if (impl_->cfg.execMode == ExecMode::CUDA) {
#ifdef MADRONA_CUDA_SUPPORT
        cudaMemcpy(reset_ptr, &reset, sizeof(WorldReset),
                   cudaMemcpyHostToDevice);
#endif
    }  else {
        *reset_ptr = reset;
    }
}

Tensor Manager::rgbTensor() const
{
    const uint8_t *rgb_ptr = impl_->renderMgr->batchRendererRGBOut();

    assert(rgb_ptr != nullptr);

    return Tensor((void*)rgb_ptr, TensorElementType::UInt8, {
        impl_->cfg.numWorlds,
        consts::kMaxAgentCount,
        impl_->cfg.batchRenderViewHeight,
        impl_->cfg.batchRenderViewWidth,
        4,
    }, impl_->cfg.gpuID);
}

Tensor Manager::depthTensor() const
{
    const float *depth_ptr = impl_->renderMgr->batchRendererDepthOut();

    return Tensor((void *)depth_ptr, TensorElementType::Float32, {
        impl_->cfg.numWorlds,
        consts::kMaxAgentCount,
        impl_->cfg.batchRenderViewHeight,
        impl_->cfg.batchRenderViewWidth,
        1,
    }, impl_->cfg.gpuID);
}

void Manager::setAction(int32_t world_idx, int32_t agent_idx,
                        float acceleration, float steering, float headAngle) {
    Action action{.acceleration = acceleration,
                  .steering = steering,
                  .headAngle = headAngle};

    auto *action_ptr = impl_->agentActionsBuffer + world_idx * consts::kMaxAgentCount + agent_idx;

    if (impl_->cfg.execMode == ExecMode::CUDA) {
#ifdef MADRONA_CUDA_SUPPORT
        cudaMemcpy(action_ptr, &action, sizeof(Action), cudaMemcpyHostToDevice);
#endif
    } else {
        *action_ptr = action;
    }
}

std::vector<Shape>
Manager::getShapeTensorFromDeviceMemory(madrona::ExecMode mode,
                                        uint32_t numWorlds) {
    const auto &tensor = shapeTensor();

    const std::size_t floatsPerShape{2};
    const std::size_t tensorByteCount{sizeof(float) * floatsPerShape *
                                      numWorlds};

    std::vector<Shape> worldToShape(numWorlds);
    switch (impl_->cfg.execMode) {
    case ExecMode::CUDA:
#ifdef MADRONA_CUDA_SUPPORT
        cudaMemcpy(worldToShape.data(), tensor.devicePtr(), tensorByteCount,
                   cudaMemcpyDeviceToHost);
#else
        FATAL("Madrona was not compiled with CUDA support");
#endif
        break;
    case ExecMode::CPU:
        std::memcpy(worldToShape.data(), tensor.devicePtr(), tensorByteCount);
        break;
    }

    return worldToShape;
}

render::RenderManager & Manager::getRenderManager()
{
    return *impl_->renderMgr;
}

}<|MERGE_RESOLUTION|>--- conflicted
+++ resolved
@@ -82,13 +82,8 @@
         .agentViewWidth = mgr_cfg.batchRenderViewWidth,
         .agentViewHeight = mgr_cfg.batchRenderViewHeight,
         .numWorlds = mgr_cfg.numWorlds,
-<<<<<<< HEAD
-        .maxViewsPerWorld = consts::kMaxAgentCount, // FIXME?
-        .maxInstancesPerWorld = 1000,
-=======
         .maxViewsPerWorld = consts::kMaxAgentCount + 1, // FIXME?
         .maxInstancesPerWorld = 3000,
->>>>>>> a1c3efec
         .execMode = mgr_cfg.execMode,
         .voxelCfg = {},
     });
@@ -424,16 +419,10 @@
     else if(cfg.params.datasetInitOptions == DatasetInitOptions::PadN)
     {
         assert(cfg.numWorlds >= mapFiles.size());
-<<<<<<< HEAD
-        for(int i = mapFiles.size(); i < cfg.numWorlds; i++)
-        {
-            mapFiles.push_back(mapFiles[0]);
-=======
         auto numFiles = mapFiles.size();
         for(int i = mapFiles.size(); i < cfg.numWorlds; i++)
         {
             mapFiles.push_back(mapFiles[i % numFiles]);
->>>>>>> a1c3efec
         }
     }
     else if(cfg.params.datasetInitOptions == DatasetInitOptions::ExactN)
@@ -448,8 +437,6 @@
     return mapFiles;
 }
 
-<<<<<<< HEAD
-=======
 bool isRoadObservationAlgorithmValid(FindRoadObservationsWith algo) {
     madrona::CountT roadObservationsCount =
         sizeof(AgentMapObservations) / sizeof(MapObservation);
@@ -461,7 +448,6 @@
             roadObservationsCount == consts::kMaxAgentMapObservationsCount);
 }
 
->>>>>>> a1c3efec
 Manager::Impl * Manager::Impl::init(
     const Manager::Config &mgr_cfg)
 {
@@ -472,8 +458,6 @@
 
     assert(isRoadObservationAlgorithmValid(
         mgr_cfg.params.roadObservationAlgorithm));
-
-    std::vector<std::string> mapFiles = getMapFiles(mgr_cfg);
 
     switch (mgr_cfg.execMode) {
     case ExecMode::CUDA: {
@@ -499,15 +483,9 @@
     
         for (auto const &mapFile : mapFiles)
         {
-<<<<<<< HEAD
-            auto map_ = MapReader::parseAndWriteOut(mapFile, mgr_cfg.execMode, mgr_cfg.params.polylineReductionThreshold);
-            world_inits[worldIdx++] = WorldInit{episode_mgr, phys_obj_mgr,
-                                                map_, paramsDevicePtr};
-=======
             Map *map_ = (Map *)MapReader::parseAndWriteOut(mapFile,
                                                            ExecMode::CUDA, mgr_cfg.params.polylineReductionThreshold);
             world_inits[worldIdx++] = WorldInit{episode_mgr, phys_obj_mgr, map_, paramsDevicePtr};
->>>>>>> a1c3efec
         }
         assert(worldIdx == static_cast<int64_t>(mgr_cfg.numWorlds));
 
@@ -581,15 +559,9 @@
     
         for (auto const &mapFile : mapFiles)
         {
-<<<<<<< HEAD
-            auto map_ = MapReader::parseAndWriteOut(mapFile, mgr_cfg.execMode, mgr_cfg.params.polylineReductionThreshold);
-            world_inits[worldIdx++] = WorldInit{episode_mgr, phys_obj_mgr,
-                                                map_, &(mgr_cfg.params)};
-=======
             Map *map_ = (Map *)MapReader::parseAndWriteOut(mapFile,
                                                            ExecMode::CPU, mgr_cfg.params.polylineReductionThreshold);
             world_inits[worldIdx++] = WorldInit{episode_mgr, phys_obj_mgr, map_, &(mgr_cfg.params)};
->>>>>>> a1c3efec
         }
         assert(worldIdx == static_cast<int64_t>(mgr_cfg.numWorlds));
 
@@ -700,20 +672,6 @@
         });
 }
 
-<<<<<<< HEAD
-Tensor Manager::bicycleModelTensor() const
-{
-    return impl_->exportTensor(ExportID::BicycleModel, TensorElementType::Float32,
-        {
-            impl_->cfg.numWorlds,
-            consts::kMaxAgentCount,
-            BicycleModelExportSize, // Number of states for the bicycle model
-        });
-}
-
-
-=======
->>>>>>> a1c3efec
 Tensor Manager::rewardTensor() const
 {
     return impl_->exportTensor(ExportID::Reward, TensorElementType::Float32,
@@ -752,11 +710,7 @@
                                    impl_->cfg.numWorlds,
                                    consts::kMaxAgentCount,
                                    SelfObservationExportSize
-<<<<<<< HEAD
-                               });
-=======
 			       });
->>>>>>> a1c3efec
 }
 
 Tensor Manager::mapObservationTensor() const
@@ -777,13 +731,8 @@
                                {
                                    impl_->cfg.numWorlds,
                                    consts::kMaxAgentCount,
-<<<<<<< HEAD
-                                   consts::kMaxAgentCount-1,
-                                   PartnerObservationExportSize,
-=======
                                    consts::kMaxAgentCount - 1,
                                    PartnerObservationExportSize
->>>>>>> a1c3efec
                                });
 }
 
@@ -793,13 +742,8 @@
                                TensorElementType::Float32,
                                {
                                    impl_->cfg.numWorlds,
-<<<<<<< HEAD
-				                   consts::kMaxAgentCount,
-                                   consts::kMaxRoadEntityCount,
-=======
 				   consts::kMaxAgentCount,
                                    consts::kMaxAgentMapObservationsCount,
->>>>>>> a1c3efec
                                    AgentMapObservationExportSize,
                                });
 
@@ -854,44 +798,12 @@
         {impl_->cfg.numWorlds, consts::kMaxAgentCount, 1});
 }
 
-<<<<<<< HEAD
-Tensor Manager::rgbTensor() const
-{
-    const uint8_t *rgb_ptr = impl_->renderMgr->batchRendererRGBOut();
-
-    assert(rgb_ptr != nullptr);
-
-    return Tensor((void*)rgb_ptr, TensorElementType::UInt8, {
-        impl_->cfg.numWorlds,
-        consts::kMaxAgentCount,
-        impl_->cfg.batchRenderViewHeight,
-        impl_->cfg.batchRenderViewWidth,
-        4,
-    }, impl_->cfg.gpuID);
-}
-
-Tensor Manager::depthTensor() const
-{
-    const float *depth_ptr = impl_->renderMgr->batchRendererDepthOut();
-
-    return Tensor((void *)depth_ptr, TensorElementType::Float32, {
-        impl_->cfg.numWorlds,
-        consts::kMaxAgentCount,
-        impl_->cfg.batchRenderViewHeight,
-        impl_->cfg.batchRenderViewWidth,
-        1,
-    }, impl_->cfg.gpuID);
-}
-
-
-=======
 Tensor Manager::expertTrajectoryTensor() const {
     return impl_->exportTensor(
         ExportID::Trajectory, TensorElementType::Float32,
         {impl_->cfg.numWorlds, consts::kMaxAgentCount, TrajectoryExportSize});
 }
 
->>>>>>> a1c3efec
 void Manager::triggerReset(int32_t world_idx)
 {
     WorldReset reset {
