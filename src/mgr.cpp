#include "mgr.hpp"
#include "MapReader.hpp"
#include "sim.hpp"

#include <madrona/utils.hpp>
#include <madrona/importer.hpp>
#include <madrona/physics_loader.hpp>
#include <madrona/tracing.hpp>
#include <madrona/mw_cpu.hpp>
#include <madrona/render/api.hpp>
#include <nlohmann/json.hpp>

#include <array>
#include <charconv>
#include <iostream>
#include <iterator>
#include <filesystem>
#include <fstream>
#include <string>
#include <cstdlib>
#include <random>

#ifdef MADRONA_CUDA_SUPPORT
#include <madrona/mw_gpu.hpp>
#include <madrona/cuda_utils.hpp>
#endif

using namespace madrona;
using namespace madrona::math;
using namespace madrona::phys;
using namespace madrona::py;

namespace gpudrive {

struct RenderGPUState {
    render::APILibHandle apiLib;
    render::APIManager apiMgr;
    render::GPUHandle gpu;
};


static inline Optional<RenderGPUState> initRenderGPUState(
    const Manager::Config &mgr_cfg)
{
    if (mgr_cfg.extRenderDev || !mgr_cfg.enableBatchRenderer) {
        return Optional<RenderGPUState>::none();
    }

    auto render_api_lib = render::APIManager::loadDefaultLib();
    render::APIManager render_api_mgr(render_api_lib.lib());
    render::GPUHandle gpu = render_api_mgr.initGPU(mgr_cfg.gpuID);

    return RenderGPUState {
        .apiLib = std::move(render_api_lib),
        .apiMgr = std::move(render_api_mgr),
        .gpu = std::move(gpu),
    };
}

static inline Optional<render::RenderManager> initRenderManager(
    const Manager::Config &mgr_cfg,
    const Optional<RenderGPUState> &render_gpu_state)
{
    if (!mgr_cfg.extRenderDev && !mgr_cfg.enableBatchRenderer) {
        return Optional<render::RenderManager>::none();
    }

    render::APIBackend *render_api;
    render::GPUDevice *render_dev;

    if (render_gpu_state.has_value()) {
        render_api = render_gpu_state->apiMgr.backend();
        render_dev = render_gpu_state->gpu.device();
    } else {
        render_api = mgr_cfg.extRenderAPI;
        render_dev = mgr_cfg.extRenderDev;
    }

    return render::RenderManager(render_api, render_dev, {
        .enableBatchRenderer = mgr_cfg.enableBatchRenderer,
        .agentViewWidth = mgr_cfg.batchRenderViewWidth,
        .agentViewHeight = mgr_cfg.batchRenderViewHeight,
        .numWorlds = mgr_cfg.numWorlds,
        .maxViewsPerWorld = consts::kMaxAgentCount, // FIXME?
        .maxInstancesPerWorld = 1000,
        .execMode = mgr_cfg.execMode,
        .voxelCfg = {},
    });
}

struct Manager::Impl {
    Config cfg;
    PhysicsLoader physicsLoader;
    EpisodeManager *episodeMgr;
    WorldReset *worldResetBuffer;
    Action *agentActionsBuffer;
    Optional<RenderGPUState> renderGPUState;
    Optional<render::RenderManager> renderMgr;

    inline Impl(const Manager::Config &mgr_cfg,
                PhysicsLoader &&phys_loader,
                EpisodeManager *ep_mgr,
                WorldReset *reset_buffer,
                Action *action_buffer,
                Optional<RenderGPUState> &&render_gpu_state,
                Optional<render::RenderManager> &&render_mgr)
        : cfg(mgr_cfg),
          physicsLoader(std::move(phys_loader)),
          episodeMgr(ep_mgr),
          worldResetBuffer(reset_buffer),
          agentActionsBuffer(action_buffer),
          renderGPUState(std::move(render_gpu_state)),
          renderMgr(std::move(render_mgr))
    {}

    inline virtual ~Impl() {}

    virtual void run() = 0;

    virtual Tensor exportTensor(ExportID slot,
        TensorElementType type,
        madrona::Span<const int64_t> dimensions) const = 0;

    static inline Impl * init(const Config &cfg);
};

struct Manager::CPUImpl final : Manager::Impl {
    using TaskGraphT =
        TaskGraphExecutor<Engine, Sim, Sim::Config, WorldInit>;

    TaskGraphT cpuExec;

    inline CPUImpl(const Manager::Config &mgr_cfg,
                   PhysicsLoader &&phys_loader,
                   EpisodeManager *ep_mgr,
                   WorldReset *reset_buffer,
                   Action *action_buffer,
                   TaskGraphT &&cpu_exec,
                   Optional<RenderGPUState> &&render_gpu_state,
                   Optional<render::RenderManager> &&render_mgr)
        : Impl(mgr_cfg, std::move(phys_loader),
               ep_mgr, reset_buffer, action_buffer,
               std::move(render_gpu_state), std::move(render_mgr)),
          cpuExec(std::move(cpu_exec))
    {}

    inline virtual ~CPUImpl() final
    {
        delete episodeMgr;
    }

    inline virtual void run()
    {
        cpuExec.runTaskGraph(TaskGraphID::Step);
    }

    virtual inline Tensor exportTensor(ExportID slot,
        TensorElementType type,
        madrona::Span<const int64_t> dims) const final
    {
        void *dev_ptr = cpuExec.getExported((uint32_t)slot);
        return Tensor(dev_ptr, type, dims, Optional<int>::none());
    }
};

#ifdef MADRONA_CUDA_SUPPORT
struct Manager::CUDAImpl final : Manager::Impl {
    MWCudaExecutor gpuExec;
    MWCudaLaunchGraph stepGraph;

    inline CUDAImpl(const Manager::Config &mgr_cfg,
                   PhysicsLoader &&phys_loader,
                   EpisodeManager *ep_mgr,
                   WorldReset *reset_buffer,
                   Action *action_buffer,
                   MWCudaExecutor &&gpu_exec,
                   Optional<RenderGPUState> &&render_gpu_state,
                   Optional<render::RenderManager> &&render_mgr)
        : Impl(mgr_cfg, std::move(phys_loader),
               ep_mgr, reset_buffer, action_buffer,
               std::move(render_gpu_state), std::move(render_mgr)),
          gpuExec(std::move(gpu_exec)),
          stepGraph(gpuExec.buildLaunchGraph(TaskGraphID::Step))
    {}

    inline virtual ~CUDAImpl() final
    {
        REQ_CUDA(cudaFree(episodeMgr));
    }

    inline virtual void run()
    {
        gpuExec.run(stepGraph);
    }

    virtual inline Tensor exportTensor(ExportID slot,
        TensorElementType type,
        madrona::Span<const int64_t> dims) const final
    {
        void *dev_ptr = gpuExec.getExported((uint32_t)slot);
        return Tensor(dev_ptr, type, dims, cfg.gpuID);
    }
};
#endif

static void loadRenderObjects(render::RenderManager &render_mgr)
{
    std::array<std::string, (size_t)SimObject::NumObjects> render_asset_paths;
    render_asset_paths[(size_t)SimObject::Cube] =
        (std::filesystem::path(DATA_DIR) / "cube_render.obj").string();
    render_asset_paths[(size_t)SimObject::Agent] =
        (std::filesystem::path(DATA_DIR) / "agent_render.obj").string();
    render_asset_paths[(size_t)SimObject::Plane] =
        (std::filesystem::path(DATA_DIR) / "plane.obj").string();
    render_asset_paths[(size_t)SimObject::StopSign] =
        (std::filesystem::path(DATA_DIR) / "cube_render.obj").string();
    render_asset_paths[(size_t)SimObject::SpeedBump] =
        (std::filesystem::path(DATA_DIR) / "cube_render.obj").string();

    std::array<const char *, (size_t)SimObject::NumObjects> render_asset_cstrs;
    for (size_t i = 0; i < render_asset_paths.size(); i++) {
        render_asset_cstrs[i] = render_asset_paths[i].c_str();
    }

    std::array<char, 1024> import_err;
    auto render_assets = imp::ImportedAssets::importFromDisk(
        render_asset_cstrs, Span<char>(import_err.data(), import_err.size()));

    if (!render_assets.has_value()) {
        FATAL("Failed to load render assets: %s", import_err);
    }

    auto materials = std::to_array<imp::SourceMaterial>({
        { render::rgb8ToFloat(191, 108, 10), -1, 0.8f, 1.0f },
        { math::Vector4{0.4f, 0.4f, 0.4f, 0.0f}, -1, 0.8f, 0.2f,},
        { math::Vector4{1.f, 1.f, 1.f, 0.0f}, 1, 0.5f, 1.0f,},
        { render::rgb8ToFloat(230, 230, 230),   -1, 0.8f, 1.0f },
        { math::Vector4{0.5f, 0.3f, 0.3f, 0.0f},  0, 0.8f, 0.2f,},
        { render::rgb8ToFloat(230, 20, 20),   -1, 0.8f, 1.0f },
        { render::rgb8ToFloat(230, 230, 20),   -1, 0.8f, 1.0f },
        { render::rgb8ToFloat(255,0,0), -1, 0.8f, 1.0f},
        { render::rgb8ToFloat(0,0,0), -1, 0.8f, 0.2f}
    });

    // Override materials
    render_assets->objects[(CountT)SimObject::Cube].meshes[0].materialIDX = 0;
    render_assets->objects[(CountT)SimObject::Agent].meshes[0].materialIDX = 2;
    render_assets->objects[(CountT)SimObject::Agent].meshes[1].materialIDX = 3;
    render_assets->objects[(CountT)SimObject::Agent].meshes[2].materialIDX = 3;
    render_assets->objects[(CountT)SimObject::Plane].meshes[0].materialIDX = 4;
    render_assets->objects[(CountT)SimObject::StopSign].meshes[0].materialIDX = 7;
    render_assets->objects[(CountT)SimObject::SpeedBump].meshes[0].materialIDX = 8;
    // render_assets->objects[(CountT)SimObject::Cylinder].meshes[0].materialIDX = 7;

    render_mgr.loadObjects(render_assets->objects, materials, {
        { (std::filesystem::path(DATA_DIR) /
           "green_grid.png").string().c_str() },
    });

    render_mgr.configureLighting({
        { true, math::Vector3{1.0f, 1.0f, -2.0f}, math::Vector3{50.0f, 50.0f, 1.0f} }
    });
}

static void loadPhysicsObjects(PhysicsLoader &loader)
{
    std::array<std::string, (size_t)SimObject::NumObjects - 1> asset_paths;
    asset_paths[(size_t)SimObject::Cube] =
        (std::filesystem::path(DATA_DIR) / "cube_collision.obj").string();
    asset_paths[(size_t)SimObject::Agent] =
        (std::filesystem::path(DATA_DIR) / "agent_collision_simplified.obj").string();
    asset_paths[(size_t)SimObject::StopSign] =
        (std::filesystem::path(DATA_DIR) / "cube_collision.obj").string();
    asset_paths[(size_t)SimObject::SpeedBump] =
        (std::filesystem::path(DATA_DIR) / "cube_collision.obj").string();
    // asset_paths[(size_t)SimObject::Cylinder] =
    //     (std::filesystem::path(DATA_DIR) / "cylinder_collision.obj").string();

    std::array<const char *, (size_t)SimObject::NumObjects - 1> asset_cstrs;
    for (size_t i = 0; i < asset_paths.size(); i++) {
        asset_cstrs[i] = asset_paths[i].c_str();
    }

    char import_err_buffer[4096];
    auto imported_src_hulls = imp::ImportedAssets::importFromDisk(
        asset_cstrs, import_err_buffer, true);

    if (!imported_src_hulls.has_value()) {
        FATAL("%s", import_err_buffer);
    }

    DynArray<imp::SourceMesh> src_convex_hulls(
        imported_src_hulls->objects.size());

    DynArray<DynArray<SourceCollisionPrimitive>> prim_arrays(0);
    HeapArray<SourceCollisionObject> src_objs(
        (CountT)SimObject::NumObjects);

    auto setupHull = [&](SimObject obj_id,
                         float inv_mass,
                         RigidBodyFrictionData friction) {
        auto meshes = imported_src_hulls->objects[(CountT)obj_id].meshes;
        DynArray<SourceCollisionPrimitive> prims(meshes.size());

        for (const imp::SourceMesh &mesh : meshes) {
            src_convex_hulls.push_back(mesh);
            prims.push_back({
                .type = CollisionPrimitive::Type::Hull,
                .hullInput = {
                    .hullIDX = uint32_t(src_convex_hulls.size() - 1),
                },
            });
        }

        prim_arrays.emplace_back(std::move(prims));

        src_objs[(CountT)obj_id] = SourceCollisionObject {
            .prims = Span<const SourceCollisionPrimitive>(prim_arrays.back()),
            .invMass = inv_mass,
            .friction = friction,
        };
    };

    setupHull(SimObject::Cube, 0.075f, {
        .muS = 0.5f,
        .muD = 0.75f,
    });

    setupHull(SimObject::Agent, 1.f, {
        .muS = 0.5f,
        .muD = 0.5f,
    });

    setupHull(SimObject::StopSign, 1.f, {
    .muS = 0.5f,
    .muD = 0.5f,
        });

    setupHull(SimObject::SpeedBump, 1.f, {
        .muS = 0.5f,
        .muD = 0.5f,
    });

    SourceCollisionPrimitive plane_prim {
        .type = CollisionPrimitive::Type::Plane,
    };

    src_objs[(CountT)SimObject::Plane] = {
        .prims = Span<const SourceCollisionPrimitive>(&plane_prim, 1),
        .invMass = 0.f,
        .friction = {
            .muS = 0.5f,
            .muD = 0.5f,
        },
    };

    StackAlloc tmp_alloc;
    RigidBodyAssets rigid_body_assets;
    CountT num_rigid_body_data_bytes;
    void *rigid_body_data = RigidBodyAssets::processRigidBodyAssets(
        src_convex_hulls,
        src_objs,
        false,
        tmp_alloc,
        &rigid_body_assets,
        &num_rigid_body_data_bytes);

    if (rigid_body_data == nullptr) {
        FATAL("Invalid collision hull input");
    }

    // This is a bit hacky, but in order to make sure the agents
    // remain controllable by the policy, they are only allowed to
    // rotate around the Z axis (infinite inertia in x & y axes)
    rigid_body_assets.metadatas[
        (CountT)SimObject::Agent].mass.invInertiaTensor.x = 0.f;
    rigid_body_assets.metadatas[
        (CountT)SimObject::Agent].mass.invInertiaTensor.y = 0.f;

    loader.loadRigidBodies(rigid_body_assets);
    free(rigid_body_data);
}


static std::vector<std::string> getMapFiles(const Manager::Config &cfg)
{
    std::filesystem::path path(cfg.jsonPath);
    auto validFilesJsonPath = path / "valid_files.json";
    assert(std::filesystem::exists(validFilesJsonPath));
    // check if validFiles.json exists

    std::ifstream validFilesJson(validFilesJsonPath);
    assert(validFilesJson.good());

    nlohmann::json validFiles;
    validFilesJson >> validFiles;

    std::vector<std::string> mapFiles;
    for (auto& [key, value] : validFiles.items()) {
        std::filesystem::path fullPath = path / key;
        mapFiles.emplace_back(fullPath.string());
    }
    assert(mapFiles.size() != 0);

    if(cfg.params.datasetInitOptions == DatasetInitOptions::FirstN)
    {
        assert(cfg.numWorlds <= mapFiles.size());
        mapFiles.resize(cfg.numWorlds);
    }
    else if(cfg.params.datasetInitOptions == DatasetInitOptions::RandomN)
    {
        assert(cfg.numWorlds <= mapFiles.size());
        std::random_device rd;
        std::mt19937 g(rd());
        std::shuffle(mapFiles.begin(), mapFiles.end(), g);
        mapFiles.resize(cfg.numWorlds);
    }
    else if(cfg.params.datasetInitOptions == DatasetInitOptions::PadN)
    {
        assert(cfg.numWorlds >= mapFiles.size());
        for(int i = mapFiles.size(); i < cfg.numWorlds; i++)
        {
            mapFiles.push_back(mapFiles[0]);
        }
    }
    else if(cfg.params.datasetInitOptions == DatasetInitOptions::ExactN)
    {
        // Do nothing
    }
    else
    {
        FATAL("Invalid datasetInitOptions");
    }

    return mapFiles;
}

Manager::Impl * Manager::Impl::init(
    const Manager::Config &mgr_cfg)
{
    Sim::Config sim_cfg;
    sim_cfg.autoReset = mgr_cfg.autoReset;

    std::vector<std::string> mapFiles = getMapFiles(mgr_cfg);

    switch (mgr_cfg.execMode) {
    case ExecMode::CUDA: {
#ifdef MADRONA_CUDA_SUPPORT
        CUcontext cu_ctx = MWCudaExecutor::initCUDA(mgr_cfg.gpuID);

        EpisodeManager *episode_mgr = 
            (EpisodeManager *)cu::allocGPU(sizeof(EpisodeManager));
        REQ_CUDA(cudaMemset(episode_mgr, 0, sizeof(EpisodeManager)));

        PhysicsLoader phys_loader(ExecMode::CUDA, 10);
        loadPhysicsObjects(phys_loader);

        ObjectManager *phys_obj_mgr = &phys_loader.getObjectManager();

        HeapArray<WorldInit> world_inits(mgr_cfg.numWorlds);


        Parameters* paramsDevicePtr = (Parameters*)cu::allocGPU(sizeof(Parameters));
        REQ_CUDA(cudaMemcpy(paramsDevicePtr, &(mgr_cfg.params), sizeof(Parameters), cudaMemcpyHostToDevice));
        
        int64_t worldIdx{0};
    
        for (auto const &mapFile : mapFiles)
        {
            auto map_ = MapReader::parseAndWriteOut(mapFile, mgr_cfg.execMode, mgr_cfg.params.polylineReductionThreshold);
            world_inits[worldIdx++] = WorldInit{episode_mgr, phys_obj_mgr,
                                                map_, paramsDevicePtr};
        }
        assert(worldIdx == static_cast<int64_t>(mgr_cfg.numWorlds));

        Optional<RenderGPUState> render_gpu_state =
            initRenderGPUState(mgr_cfg);

        Optional<render::RenderManager> render_mgr =
            initRenderManager(mgr_cfg, render_gpu_state);

        if (render_mgr.has_value()) {
            loadRenderObjects(*render_mgr);
            sim_cfg.renderBridge = render_mgr->bridge();
        } else {
            sim_cfg.renderBridge = nullptr;
        }

        MWCudaExecutor gpu_exec({
            .worldInitPtr = world_inits.data(),
            .numWorldInitBytes = sizeof(WorldInit),
            .userConfigPtr = (void *)&sim_cfg,
            .numUserConfigBytes = sizeof(Sim::Config),
            .numWorldDataBytes = sizeof(Sim),
            .worldDataAlignment = alignof(Sim),
            .numWorlds = mgr_cfg.numWorlds,
            .numTaskGraphs = (uint32_t)TaskGraphID::NumTaskGraphs,
            .numExportedBuffers = (uint32_t)ExportID::NumExports, 
        }, {
            { GPU_HIDESEEK_SRC_LIST },
            { GPU_HIDESEEK_COMPILE_FLAGS },
            CompileConfig::OptMode::LTO,
        }, cu_ctx);

        WorldReset *world_reset_buffer = 
            (WorldReset *)gpu_exec.getExported((uint32_t)ExportID::Reset);

        Action *agent_actions_buffer = 
            (Action *)gpu_exec.getExported((uint32_t)ExportID::Action);

        madrona::cu::deallocGPU(paramsDevicePtr);
        for (int64_t i = 0; i < (int64_t)mgr_cfg.numWorlds; i++) {
          auto &init = world_inits[i];
          madrona::cu::deallocGPU(init.map);
        }

        return new CUDAImpl {
            mgr_cfg,
            std::move(phys_loader),
            episode_mgr,
            world_reset_buffer,
            agent_actions_buffer,
            std::move(gpu_exec),
            std::move(render_gpu_state),
            std::move(render_mgr)
        };

#else
        FATAL("Madrona was not compiled with CUDA support");
#endif
    } break;
    case ExecMode::CPU: {
        EpisodeManager *episode_mgr = new EpisodeManager { 0 };

        PhysicsLoader phys_loader(ExecMode::CPU, 10);
        loadPhysicsObjects(phys_loader);

        ObjectManager *phys_obj_mgr = &phys_loader.getObjectManager();

        HeapArray<WorldInit> world_inits(mgr_cfg.numWorlds);

        int64_t worldIdx{0};
    
        for (auto const &mapFile : mapFiles)
        {
            auto map_ = MapReader::parseAndWriteOut(mapFile, mgr_cfg.execMode, mgr_cfg.params.polylineReductionThreshold);
            world_inits[worldIdx++] = WorldInit{episode_mgr, phys_obj_mgr,
                                                map_, &(mgr_cfg.params)};
        }
        assert(worldIdx == static_cast<int64_t>(mgr_cfg.numWorlds));



        Optional<RenderGPUState> render_gpu_state =
            initRenderGPUState(mgr_cfg);

        Optional<render::RenderManager> render_mgr =
            initRenderManager(mgr_cfg, render_gpu_state);

        if (render_mgr.has_value()) {
            loadRenderObjects(*render_mgr);
            sim_cfg.renderBridge = render_mgr->bridge();
        } else {
            sim_cfg.renderBridge = nullptr;
        }

        CPUImpl::TaskGraphT cpu_exec {
            ThreadPoolExecutor::Config {
                .numWorlds = mgr_cfg.numWorlds,
                .numExportedBuffers = (uint32_t)ExportID::NumExports,
            },
            sim_cfg,
            world_inits.data(),
            (uint32_t)TaskGraphID::NumTaskGraphs,
        };

        WorldReset *world_reset_buffer = 
            (WorldReset *)cpu_exec.getExported((uint32_t)ExportID::Reset);

        Action *agent_actions_buffer = 
            (Action *)cpu_exec.getExported((uint32_t)ExportID::Action);

        auto cpu_impl = new CPUImpl {
            mgr_cfg,
            std::move(phys_loader),
            episode_mgr,
            world_reset_buffer,
            agent_actions_buffer,
            std::move(cpu_exec),
            std::move(render_gpu_state),
            std::move(render_mgr)
        };

        for (int64_t i = 0; i < (int64_t)mgr_cfg.numWorlds; i++) {
          auto &init = world_inits[i];
          delete init.map;
        }

        return cpu_impl;
    } break;
    default: MADRONA_UNREACHABLE();
    }
}

Manager::Manager(const Config &cfg)
    : impl_(Impl::init(cfg))
{
    // Currently, there is no way to populate the initial set of observations
    // without stepping the simulations in order to execute the taskgraph.
    // Therefore, after setup, we step all the simulations with a forced reset
    // that ensures the first real step will have valid observations at the
    // start of a fresh episode in order to compute actions.
    //
    // This will be improved in the future with support for multiple task
    // graphs, allowing a small task graph to be executed after initialization.
    
    for (int32_t i = 0; i < (int32_t)cfg.numWorlds; i++) {
        triggerReset(i);
    }

    step();
}

Manager::~Manager() {}

void Manager::step()
{
    impl_->run();

    if (impl_->renderMgr.has_value()) {
        impl_->renderMgr->readECS();
    }

    if (impl_->cfg.enableBatchRenderer) {
        impl_->renderMgr->batchRender();
    }
}

Tensor Manager::resetTensor() const
{
    return impl_->exportTensor(ExportID::Reset,
                               TensorElementType::Int32,
                               {
                                   impl_->cfg.numWorlds,
                                   1,
                               });
}

Tensor Manager::actionTensor() const
{
    return impl_->exportTensor(ExportID::Action, TensorElementType::Float32,
        {
            impl_->cfg.numWorlds,
            consts::kMaxAgentCount,
            3, // Num_actions
        });
}

Tensor Manager::bicycleModelTensor() const
{
    return impl_->exportTensor(ExportID::BicycleModel, TensorElementType::Float32,
        {
            impl_->cfg.numWorlds,
            consts::kMaxAgentCount,
            BicycleModelExportSize, // Number of states for the bicycle model
        });
}


Tensor Manager::rewardTensor() const
{
    return impl_->exportTensor(ExportID::Reward, TensorElementType::Float32,
                               {
                                   impl_->cfg.numWorlds,
                                   consts::kMaxAgentCount,
                                   1,
                               });
}

Tensor Manager::doneTensor() const
{
    return impl_->exportTensor(ExportID::Done, TensorElementType::Int32,
                               {
                                   impl_->cfg.numWorlds,
                                   consts::kMaxAgentCount,
                                   1,
                               });
}

Tensor Manager::selfObservationTensor() const
{
    return impl_->exportTensor(ExportID::SelfObservation,
                               TensorElementType::Float32,
                               {
                                   impl_->cfg.numWorlds,
                                   consts::kMaxAgentCount,
                                   SelfObservationExportSize
                               });
}

Tensor Manager::mapObservationTensor() const
{
    return impl_->exportTensor(ExportID::MapObservation,
                               TensorElementType::Float32,
                               {
                                   impl_->cfg.numWorlds,
                                   consts::kMaxRoadEntityCount,
<<<<<<< HEAD
                                   MapObservationExportSize
=======
                                   7
>>>>>>> ed64b140
                               });
}

Tensor Manager::partnerObservationsTensor() const
{
    return impl_->exportTensor(ExportID::PartnerObservations,
                               TensorElementType::Float32,
                               {
                                   impl_->cfg.numWorlds,
                                   consts::kMaxAgentCount,
                                   consts::kMaxAgentCount-1,
                                   PartnerObservationExportSize,
                               });
}

Tensor Manager::agentMapObservationsTensor() const
{
    return impl_->exportTensor(ExportID::AgentMapObservations,
                               TensorElementType::Float32,
                               {
                                   impl_->cfg.numWorlds,
				                   consts::kMaxAgentCount,
                                   consts::kMaxRoadEntityCount,
                                   AgentMapObservationExportSize,
                               });

}

Tensor Manager::lidarTensor() const
{
    return impl_->exportTensor(ExportID::Lidar, TensorElementType::Float32,
                               {
                                   impl_->cfg.numWorlds,
                                   consts::kMaxAgentCount,
                                   consts::numLidarSamples,
                                   2,
                               });
}

Tensor Manager::stepsRemainingTensor() const
{
    return impl_->exportTensor(ExportID::StepsRemaining,
                               TensorElementType::Int32,
                               {
                                   impl_->cfg.numWorlds,
                                   consts::kMaxAgentCount,
                                   1,
                               });
}

Tensor Manager::shapeTensor() const {
    return impl_->exportTensor(ExportID::Shape, TensorElementType::Int32,
                               {impl_->cfg.numWorlds, 2});
}

Tensor Manager::controlledStateTensor() const {
    return impl_->exportTensor(ExportID::ControlledState, TensorElementType::Int32,
                               {impl_->cfg.numWorlds, consts::kMaxAgentCount, 1});
}

Tensor Manager::absoluteSelfObservationTensor() const {
    return impl_->exportTensor(
        ExportID::AbsoluteSelfObservation, TensorElementType::Float32,
        {impl_->cfg.numWorlds, consts::kMaxAgentCount, 3 + 4 + 1 + 2});
}

<<<<<<< HEAD
Tensor Manager::rgbTensor() const
{
    const uint8_t *rgb_ptr = impl_->renderMgr->batchRendererRGBOut();

    assert(rgb_ptr != nullptr);

    return Tensor((void*)rgb_ptr, TensorElementType::UInt8, {
        impl_->cfg.numWorlds,
        consts::kMaxAgentCount,
        impl_->cfg.batchRenderViewHeight,
        impl_->cfg.batchRenderViewWidth,
        4,
    }, impl_->cfg.gpuID);
}

Tensor Manager::depthTensor() const
{
    const float *depth_ptr = impl_->renderMgr->batchRendererDepthOut();

    return Tensor((void *)depth_ptr, TensorElementType::Float32, {
        impl_->cfg.numWorlds,
        consts::kMaxAgentCount,
        impl_->cfg.batchRenderViewHeight,
        impl_->cfg.batchRenderViewWidth,
        1,
    }, impl_->cfg.gpuID);
}


=======
Tensor Manager::validStateTensor() const {
    return impl_->exportTensor(
        ExportID::ValidState, TensorElementType::Int32,
        {impl_->cfg.numWorlds, consts::kMaxAgentCount, 1});
}

>>>>>>> ed64b140
void Manager::triggerReset(int32_t world_idx)
{
    WorldReset reset {
        1,
    };

    auto *reset_ptr = impl_->worldResetBuffer + world_idx;

    if (impl_->cfg.execMode == ExecMode::CUDA) {
#ifdef MADRONA_CUDA_SUPPORT
        cudaMemcpy(reset_ptr, &reset, sizeof(WorldReset),
                   cudaMemcpyHostToDevice);
#endif
    }  else {
        *reset_ptr = reset;
    }
}


void Manager::setAction(int32_t world_idx, int32_t agent_idx,
                        float acceleration, float steering, float headAngle) {
    Action action{.acceleration = acceleration,
                  .steering = steering,
                  .headAngle = headAngle};

    auto *action_ptr = impl_->agentActionsBuffer + world_idx * consts::kMaxAgentCount + agent_idx;

    if (impl_->cfg.execMode == ExecMode::CUDA) {
#ifdef MADRONA_CUDA_SUPPORT
        cudaMemcpy(action_ptr, &action, sizeof(Action), cudaMemcpyHostToDevice);
#endif
    } else {
        *action_ptr = action;
    }
}

std::vector<Shape>
Manager::getShapeTensorFromDeviceMemory(madrona::ExecMode mode,
                                        uint32_t numWorlds) {
    const auto &tensor = shapeTensor();

    const std::size_t floatsPerShape{2};
    const std::size_t tensorByteCount{sizeof(float) * floatsPerShape *
                                      numWorlds};

    std::vector<Shape> worldToShape(numWorlds);
    switch (impl_->cfg.execMode) {
    case ExecMode::CUDA:
#ifdef MADRONA_CUDA_SUPPORT
        cudaMemcpy(worldToShape.data(), tensor.devicePtr(), tensorByteCount,
                   cudaMemcpyDeviceToHost);
#else
        FATAL("Madrona was not compiled with CUDA support");
#endif
        break;
    case ExecMode::CPU:
        std::memcpy(worldToShape.data(), tensor.devicePtr(), tensorByteCount);
        break;
    }

    return worldToShape;
}

render::RenderManager & Manager::getRenderManager()
{
    return *impl_->renderMgr;
}

}<|MERGE_RESOLUTION|>--- conflicted
+++ resolved
@@ -705,11 +705,7 @@
                                {
                                    impl_->cfg.numWorlds,
                                    consts::kMaxRoadEntityCount,
-<<<<<<< HEAD
                                    MapObservationExportSize
-=======
-                                   7
->>>>>>> ed64b140
                                });
 }
 
@@ -776,7 +772,12 @@
         {impl_->cfg.numWorlds, consts::kMaxAgentCount, 3 + 4 + 1 + 2});
 }
 
-<<<<<<< HEAD
+Tensor Manager::validStateTensor() const {
+    return impl_->exportTensor(
+        ExportID::ValidState, TensorElementType::Int32,
+        {impl_->cfg.numWorlds, consts::kMaxAgentCount, 1});
+}
+
 Tensor Manager::rgbTensor() const
 {
     const uint8_t *rgb_ptr = impl_->renderMgr->batchRendererRGBOut();
@@ -806,14 +807,6 @@
 }
 
 
-=======
-Tensor Manager::validStateTensor() const {
-    return impl_->exportTensor(
-        ExportID::ValidState, TensorElementType::Int32,
-        {impl_->cfg.numWorlds, consts::kMaxAgentCount, 1});
-}
-
->>>>>>> ed64b140
 void Manager::triggerReset(int32_t world_idx)
 {
     WorldReset reset {
