#pragma once
#ifdef madrona_3d_example_mgr_EXPORTS
#define MGR_EXPORT MADRONA_EXPORT
#else
#define MGR_EXPORT MADRONA_IMPORT
#endif

#include <memory>
#include <vector>

#include <madrona/py/utils.hpp>
#include <madrona/exec_mode.hpp>

#include <madrona/render/render_mgr.hpp>

#include "init.hpp"
#include "types.hpp"

namespace gpudrive {

// The Manager class encapsulates the linkage between the outside training
// code and the internal simulation state (src/sim.hpp / src/sim.cpp)
//
// Manager is responsible for initializing the simulator, loading physics
// and rendering assets off disk, and mapping ECS components to tensors
// for learning
class Manager {
public:
    struct Config {
        madrona::ExecMode execMode; // CPU or CUDA
        int gpuID; // Which GPU for CUDA backend?
        uint32_t numWorlds; // Simulation batch size
        std::string jsonPath; // Directory path to jsons. Should contain exactly numWorlds files.
        Parameters params;

        // Rendering settings
        bool enableBatchRenderer = false;
        uint32_t batchRenderViewWidth = 1024;
        uint32_t batchRenderViewHeight = 1024;
        madrona::render::APIBackend *extRenderAPI = nullptr;
        madrona::render::GPUDevice *extRenderDev = nullptr;
    };

    MGR_EXPORT Manager(const Config &cfg);
    MGR_EXPORT ~Manager();

    MGR_EXPORT void step();

    // These functions export Tensor objects that link the ECS
    // simulation state to the python bindings / PyTorch tensors (src/bindings.cpp)
    MGR_EXPORT madrona::py::Tensor resetTensor() const;
    MGR_EXPORT madrona::py::Tensor actionTensor() const;
    MGR_EXPORT madrona::py::Tensor rewardTensor() const;
    MGR_EXPORT madrona::py::Tensor doneTensor() const;
    MGR_EXPORT madrona::py::Tensor selfObservationTensor() const;
    MGR_EXPORT madrona::py::Tensor mapObservationTensor() const;
    MGR_EXPORT madrona::py::Tensor partnerObservationsTensor() const;
    MGR_EXPORT madrona::py::Tensor agentMapObservationsTensor() const;
    MGR_EXPORT madrona::py::Tensor lidarTensor() const;
    MGR_EXPORT madrona::py::Tensor stepsRemainingTensor() const;
    MGR_EXPORT madrona::py::Tensor shapeTensor() const;
    MGR_EXPORT madrona::py::Tensor controlledStateTensor() const;
    MGR_EXPORT madrona::py::Tensor absoluteSelfObservationTensor() const;
    MGR_EXPORT madrona::py::Tensor validStateTensor() const;
<<<<<<< HEAD
=======
    MGR_EXPORT madrona::py::Tensor infoTensor() const;
    MGR_EXPORT madrona::py::Tensor responseTypeTensor() const;
    MGR_EXPORT madrona::py::Tensor expertTrajectoryTensor() const;
>>>>>>> a1c3efec
    madrona::py::Tensor rgbTensor() const;
    madrona::py::Tensor depthTensor() const;
    // These functions are used by the viewer to control the simulation
    // with keyboard inputs in place of DNN policy actions
    MGR_EXPORT void triggerReset(int32_t world_idx);
    MGR_EXPORT void setAction(int32_t world_idx, int32_t agent_idx,
                              float acceleration, float steering,
                              float headAngle);

    // TODO: remove parameters
    MGR_EXPORT std::vector<Shape>
    getShapeTensorFromDeviceMemory(madrona::ExecMode mode, uint32_t numWorlds);

    madrona::render::RenderManager & getRenderManager();

  private:
    struct Impl;
    struct CPUImpl;
    struct CUDAImpl;

    std::unique_ptr<Impl> impl_;
};

}<|MERGE_RESOLUTION|>--- conflicted
+++ resolved
@@ -62,12 +62,9 @@
     MGR_EXPORT madrona::py::Tensor controlledStateTensor() const;
     MGR_EXPORT madrona::py::Tensor absoluteSelfObservationTensor() const;
     MGR_EXPORT madrona::py::Tensor validStateTensor() const;
-<<<<<<< HEAD
-=======
     MGR_EXPORT madrona::py::Tensor infoTensor() const;
     MGR_EXPORT madrona::py::Tensor responseTypeTensor() const;
     MGR_EXPORT madrona::py::Tensor expertTrajectoryTensor() const;
->>>>>>> a1c3efec
     madrona::py::Tensor rgbTensor() const;
     madrona::py::Tensor depthTensor() const;
     // These functions are used by the viewer to control the simulation
