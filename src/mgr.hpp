--- conflicted
+++ resolved
@@ -63,12 +63,9 @@
     MGR_EXPORT madrona::py::Tensor shapeTensor() const;
     MGR_EXPORT madrona::py::Tensor controlledStateTensor() const;
     MGR_EXPORT madrona::py::Tensor absoluteSelfObservationTensor() const;
-<<<<<<< HEAD
+    MGR_EXPORT madrona::py::Tensor validStateTensor() const;
     madrona::py::Tensor rgbTensor() const;
     madrona::py::Tensor depthTensor() const;
-=======
-    MGR_EXPORT madrona::py::Tensor validStateTensor() const;
->>>>>>> ed64b140
     // These functions are used by the viewer to control the simulation
     // with keyboard inputs in place of DNN policy actions
     MGR_EXPORT void triggerReset(int32_t world_idx);
