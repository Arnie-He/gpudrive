--- conflicted
+++ resolved
@@ -63,10 +63,7 @@
     registry.registerSingleton<ResetMap>();
     registry.registerSingleton<WorldMeans>();
     registry.registerSingleton<DeletedAgents>();
-<<<<<<< HEAD
-=======
     registry.registerSingleton<MapName>();
->>>>>>> 690ff400
 
     registry.registerArchetype<Agent>();
     registry.registerArchetype<PhysicsEntity>();
@@ -80,10 +77,7 @@
     registry.exportSingleton<ResetMap>((uint32_t)ExportID::ResetMap);
     registry.exportSingleton<WorldMeans>((uint32_t)ExportID::WorldMeans);
     registry.exportSingleton<DeletedAgents>((uint32_t)ExportID::DeletedAgents);
-<<<<<<< HEAD
-=======
     registry.exportSingleton<MapName>((uint32_t)ExportID::MapName);
->>>>>>> 690ff400
     
     registry.exportColumn<AgentInterface, Action>(
         (uint32_t)ExportID::Action);
