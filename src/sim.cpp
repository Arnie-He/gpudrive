#include <algorithm>
#include <limits>
#include <madrona/mw_gpu_entry.hpp>
#include <madrona/physics.hpp>

#include "level_gen.hpp"
#include "obb.hpp"
#include "sim.hpp"
#include "utils.hpp"

using namespace madrona;
using namespace madrona::math;
using namespace madrona::phys;

namespace RenderingSystem = madrona::render::RenderingSystem;

namespace gpudrive {

// Register all the ECS components and archetypes that will be
// used in the simulation
void Sim::registerTypes(ECSRegistry &registry, const Config &cfg)
{
    base::registerTypes(registry);
    phys::PhysicsSystem::registerTypes(registry);

    RenderingSystem::registerTypes(registry, cfg.renderBridge);

    registry.registerComponent<Action>();
    registry.registerComponent<SelfObservation>();
    registry.registerComponent<MapObservation>();
    registry.registerComponent<AgentMapObservations>();
    registry.registerComponent<Reward>();
    registry.registerComponent<Done>();
    registry.registerComponent<Progress>();
    registry.registerComponent<OtherAgents>();
    registry.registerComponent<PartnerObservations>();
    registry.registerComponent<Lidar>();
    registry.registerComponent<StepsRemaining>();
    registry.registerComponent<EntityType>();
    registry.registerComponent<BicycleModel>();
    registry.registerComponent<VehicleSize>();
    registry.registerComponent<Goal>();
    registry.registerComponent<Trajectory>();
    registry.registerComponent<ControlledState>();
    registry.registerComponent<CollisionDetectionEvent>();

    registry.registerSingleton<WorldReset>();
    registry.registerSingleton<Shape>();

    registry.registerArchetype<Agent>();
    registry.registerArchetype<PhysicsEntity>();

    registry.exportSingleton<WorldReset>(
        (uint32_t)ExportID::Reset);
    registry.exportSingleton<Shape>((uint32_t)ExportID::Shape);
    registry.exportColumn<Agent, Action>(
        (uint32_t)ExportID::Action);
    registry.exportColumn<Agent, SelfObservation>(
        (uint32_t)ExportID::SelfObservation);
    registry.exportColumn<Agent, AgentMapObservations>(
        (uint32_t)ExportID::AgentMapObservations);
    registry.exportColumn<PhysicsEntity, MapObservation>(
        (uint32_t)ExportID::MapObservation);

    registry.exportColumn<Agent, PartnerObservations>(
        (uint32_t)ExportID::PartnerObservations);
    registry.exportColumn<Agent, Lidar>(
        (uint32_t)ExportID::Lidar);
    registry.exportColumn<Agent, StepsRemaining>(
        (uint32_t)ExportID::StepsRemaining);
    registry.exportColumn<Agent, Reward>(
        (uint32_t)ExportID::Reward);
    registry.exportColumn<Agent, Done>(
        (uint32_t)ExportID::Done);
    registry.exportColumn<Agent, BicycleModel>(
        (uint32_t) ExportID::BicycleModel);
    registry.exportColumn<Agent, ControlledState>(
        (uint32_t) ExportID::ControlledState);
}

static inline void cleanupWorld(Engine &ctx) {}

static inline void initWorld(Engine &ctx)
{
    phys::PhysicsSystem::reset(ctx);

    // Assign a new episode ID
    EpisodeManager &episode_mgr = *ctx.data().episodeMgr;
    int32_t episode_idx = episode_mgr.curEpisode.fetch_add<sync::relaxed>(1);
    ctx.data().rng = RNG::make(episode_idx);
    ctx.data().curEpisodeIdx = episode_idx;

    // Defined in src/level_gen.hpp / src/level_gen.cpp
    generateWorld(ctx);
}

// This system runs each frame and checks if the current episode is complete
// or if code external to the application has forced a reset by writing to the
// WorldReset singleton.
//
// If a reset is needed, cleanup the existing world and generate a new one.
inline void resetSystem(Engine &ctx, WorldReset &reset)
{
    int32_t should_reset = reset.reset;
    if (ctx.data().autoReset) {
        int32_t areAllControlledAgentsDone = 1;
        for (CountT i = 0; i < ctx.data().numAgents; i++) {
            Entity agent = ctx.data().agents[i];
            Done done = ctx.get<Done>(agent);
            ControlledState controlledState = ctx.get<ControlledState>(agent);
            if (controlledState.controlledState == ControlMode::BICYCLE && !done.v) {
                areAllControlledAgentsDone = 0;
            }
        }
        should_reset = areAllControlledAgentsDone;
    }

    if (should_reset != 0) {
        reset.reset = 0;

        cleanupWorld(ctx);
        initWorld(ctx);
    }
}

// This system packages all the egocentric observations together 
// for the policy inputs.
inline void collectObservationsSystem(Engine &ctx,
                                      const BicycleModel &model,
                                      const VehicleSize &size,
                                      const Position &pos,
                                      const Rotation &rot,
                                      const Velocity &vel,
                                      const Goal &goal,
                                      const Progress &progress,
                                      const OtherAgents &other_agents,
                                      SelfObservation &self_obs,
                                      PartnerObservations &partner_obs,
                                      AgentMapObservations &map_obs,
				                      const EntityType& entityType,
				                      const CollisionDetectionEvent& collisionEvent)
{
     if (entityType == EntityType::Padding) {
       return;
     }
  
    self_obs.speed = model.speed;
    self_obs.vehicle_size = size; 
    self_obs.goal.position = goal.position - model.position;

    auto hasCollided = collisionEvent.hasCollided.load_relaxed();
    self_obs.collisionState = hasCollided ? 1.f : 0.f;


    CountT arrIndex = 0; CountT agentIdx = 0;
    while(agentIdx < ctx.data().numAgents - 1)
    {
        Entity other = other_agents.e[agentIdx++];

        BicycleModel other_bicycle_model = ctx.get<BicycleModel>(other);
        Rotation other_rot = ctx.get<Rotation>(other);
        VehicleSize other_size = ctx.get<VehicleSize>(other);

        Vector2 relative_pos = other_bicycle_model.position - model.position;
        float relative_speed = other_bicycle_model.speed - model.speed;

        Rotation relative_orientation = rot.inv() * other_rot;

        float relative_heading = utils::quatToYaw(relative_orientation);

        if(relative_pos.length() > ctx.data().params.observationRadius || ctx.get<EntityType>(other) == EntityType::Padding)
        {
            continue;
        }
        partner_obs.obs[arrIndex++] = {
            .speed = relative_speed,
            .position = relative_pos,
            .heading = relative_heading,
            .vehicle_size = other_size,
            .type = (float)ctx.get<EntityType>(other)
        };
    }
    while(arrIndex < consts::kMaxAgentCount - 1)
    {
        partner_obs.obs[arrIndex].type = (float)EntityType::None;
        arrIndex++;
    }

    arrIndex = 0; CountT roadIdx = 0;
    while(roadIdx < ctx.data().numRoads) {
        Entity road = ctx.data().roads[roadIdx++];
        Vector2 relative_pos = Vector2{ctx.get<Position>(road).x, ctx.get<Position>(road).y} - model.position;
        if(relative_pos.length() > ctx.data().params.observationRadius)
        {
            continue;
        }
        map_obs.obs[arrIndex] = ctx.get<MapObservation>(road);
        map_obs.obs[arrIndex].position = map_obs.obs[arrIndex].position - model.position;   
        arrIndex++;
    }
    while (arrIndex < consts::kMaxRoadEntityCount)
    {
        map_obs.obs[arrIndex].position = Vector2{0.f, 0.f};
        map_obs.obs[arrIndex].heading = 0.f;
        map_obs.obs[arrIndex].type = (float)EntityType::None;
        arrIndex++;
    }
}

inline void movementSystem(Engine &e,
                           Action &action,
                           BicycleModel &model,
                           VehicleSize &size,
                           Rotation &rotation,
                           Position &position,
                           Velocity &velocity,
                           const ControlledState &controlledState,
                           const EntityType &type,
                           const StepsRemaining &stepsRemaining,
                           const Trajectory &trajectory,
                           const CollisionDetectionEvent &collisionEvent)
{
    if (type == EntityType::Padding) {
        return;
    }

    if (collisionEvent.hasCollided.load_relaxed())
    {
        if(e.data().params.collisionBehaviour == CollisionBehaviour::AgentStop)
            return;
        else if(e.data().params.collisionBehaviour == CollisionBehaviour::AgentRemoved)
        {
            position = consts::kPaddingPosition;
            velocity.linear.x = 0;
            velocity.linear.y = 0;
            velocity.linear.z = fminf(velocity.linear.z, 0);
            velocity.angular = Vector3::zero();
            external_force = Vector3::zero();
            external_torque = Vector3::zero();
        }
        else if(e.data().params.collisionBehaviour == CollisionBehaviour::Ignore)
        {
            // Do nothing. 
        }
    }

    if (type == EntityType::Vehicle && controlledState.controlledState == ControlMode::BICYCLE)
    { 
        // TODO: Handle the case when the agent is not valid. Currently, we are not doing anything.

        // TODO: We are not storing previous action for the agent. Is it the ideal behaviour? Tehnically the actions
        // need to be iterative. If we dont do this, there could be jumps in the acceleration. For eg, acc can go from
        // 4m/s^2 to -4m/s^2 in one step. This is not ideal. We need to store the previous action and then use it to change
        // gradually.

        // TODO(samk): The following constants are configurable in Nocturne but look to
        // always use the same hard-coded value in practice. Use in-line constants
        // until the configuration is built out. - These values are correct. They are relative and hence are hardcoded.
        const float maxSpeed{std::numeric_limits<float>::max()};
        const float dt{0.1};

        auto clipSpeed = [maxSpeed](float speed)
        {
            return std::max(std::min(speed, maxSpeed), -maxSpeed);
        };
        // TODO(samk): hoist into Vector2::PolarToVector2D
        auto polarToVector2D = [](float r, float theta)
        {
            return math::Vector2{r * cosf(theta), r * sinf(theta)};
        };

        // Average speed
        const float v{clipSpeed(model.speed + 0.5f * action.acceleration * dt)};
        const float tanDelta{tanf(action.steering)};
        // Assume center of mass lies at the middle of length, then l / L == 0.5.
        const float beta{std::atan(0.5f * tanDelta)};
        const math::Vector2 d{polarToVector2D(v, model.heading + beta)};
        const float w{v * std::cos(beta) * tanDelta / size.length};

        model.position += d * dt;
        model.heading = utils::AngleAdd(model.heading, w * dt);
        model.speed = clipSpeed(model.speed + action.acceleration * dt);

        // The BVH machinery requires the components rotation, position, and velocity
        // to perform calculations. Thus, to reuse the BVH machinery, we need to also
        // updates these components.

        // TODO(samk): factor out z-dimension constant and reuse when scaling cubes
        position = madrona::base::Position({.x = model.position.x, .y = model.position.y, .z = 1});
        rotation = Quat::angleAxis(model.heading, madrona::math::up);
        velocity.linear.x = model.speed * cosf(model.heading);
        velocity.linear.y = model.speed * sinf(model.heading);
        velocity.linear.z = 0;
        velocity.angular = Vector3::zero();
        velocity.angular.z = w;
    }
    else
    {
        // Follow expert trajectory
        CountT curStepIdx = consts::episodeLen - stepsRemaining.t;
        model.position= trajectory.positions[curStepIdx];
        model.heading = trajectory.headings[curStepIdx];
        model.speed = trajectory.velocities[curStepIdx].length();
        position.x = trajectory.positions[curStepIdx].x;
        position.y = trajectory.positions[curStepIdx].y;
        velocity.linear.x = trajectory.velocities[curStepIdx].x;
        velocity.linear.y = trajectory.velocities[curStepIdx].y;
        rotation = Quat::angleAxis(trajectory.headings[curStepIdx], madrona::math::up);
    }
}


// Make the agents easier to control by zeroing out their velocity
// after each step.
inline void agentZeroVelSystem(Engine &,
                               Velocity &vel,
                               Action &)
{
    vel.linear.x = 0;
    vel.linear.y = 0;
    vel.linear.z = fminf(vel.linear.z, 0);
    vel.angular = Vector3::zero();
}

static inline float distObs(float v)
{
    return v / consts::worldLength;
}

static inline float encodeType(EntityType type)
{
    return (float)type / (float)EntityType::NumTypes;
}

// Launches consts::numLidarSamples per agent.
// This system is specially optimized in the GPU version:
// a warp of threads is dispatched for each invocation of the system
// and each thread in the warp traces one lidar ray for the agent.
inline void lidarSystem(Engine &ctx, Entity e, Lidar &lidar,
                        EntityType &entityType) {
    assert(entityType != EntityType::None);
    if (entityType == EntityType::Padding) {
        return;
    }
    Vector3 pos = ctx.get<Position>(e);
    Quat rot = ctx.get<Rotation>(e);
    auto &bvh = ctx.singleton<broadphase::BVH>();

    Vector3 agent_fwd = rot.rotateVec(math::fwd);
    Vector3 right = rot.rotateVec(math::right);

    auto traceRay = [&](int32_t idx) {
        float theta = 2.f * math::pi * (
            float(idx) / float(consts::numLidarSamples)) + math::pi / 2.f;
        float x = cosf(theta);
        float y = sinf(theta);

        Vector3 ray_dir = (x * right + y * agent_fwd).normalize();

        float hit_t;
        Vector3 hit_normal;
        Entity hit_entity =
            bvh.traceRay(pos + 0.5f * math::up, ray_dir, &hit_t,
                         &hit_normal, 200.f);

        if (hit_entity == Entity::none()) {
            lidar.samples[idx] = {
                .depth = 0.f,
                .encodedType = encodeType(EntityType::None),
            };
        } else {
            EntityType entity_type = ctx.get<EntityType>(hit_entity);

            lidar.samples[idx] = {
                .depth = distObs(hit_t),
                .encodedType = encodeType(entity_type),
            };
        }
    };


    // MADRONA_GPU_MODE guards GPU specific logic
#ifdef MADRONA_GPU_MODE
    // Can use standard cuda variables like threadIdx for 
    // warp level programming
    int32_t idx = threadIdx.x % 32;

    if (idx < consts::numLidarSamples) {
        traceRay(idx);
    }
#else
    for (CountT i = 0; i < consts::numLidarSamples; i++) {
        traceRay(i);
    }
#endif
}

// Computes reward for each agent and keeps track of the max distance achieved
// so far through the challenge. Continuous reward is provided for any new
// distance achieved.
inline void rewardSystem(Engine &ctx,
                         const BicycleModel &model,
                         const Trajectory &trajectory,
                         const Goal &goal,
                         Progress &progress,
                         Reward &out_reward)
{

    const auto &rewardType = ctx.data().params.rewardParams.rewardType;
    if(rewardType == RewardType::DistanceBased)
    {
        float dist = (model.position - goal.position).length();
        float reward = -dist;
        out_reward.v = reward;
    }
    else if(rewardType == RewardType::OnGoalAchieved)
    {
        float dist = (model.position - goal.position).length();
        float reward = (dist < ctx.data().params.rewardParams.distanceToGoalThreshold) ? 1.f : 0.f;
        out_reward.v = reward;
    }
    else if(rewardType == RewardType::Dense)
    {
        // TODO: Implement full trajectory reward
        assert(false);
    }

    // Just in case agents do something crazy, clamp total reward
    // out_reward.v = fmaxf(fminf(out_reward.v, 1.f), 0.f);
}

// Each agent gets a small bonus to it's reward if the other agent has
// progressed a similar distance, to encourage them to cooperate.
// This system reads the values of the Progress component written by
// rewardSystem for other agents, so it must run after.
inline void bonusRewardSystem(Engine &ctx,
                              OtherAgents &others,
                              Progress &progress,
                              Reward &reward)
{
    bool partners_close = true;
    for (CountT i = 0; i < ctx.data().numAgents - 1; i++) {
        Entity other = others.e[i];
        Progress other_progress = ctx.get<Progress>(other);

        if (fabsf(other_progress.maxY - progress.maxY) > 2.f) {
            partners_close = false;
        }
    }

    if (partners_close && reward.v > 0.f) {
        reward.v *= 1.25f;
    }
}

// Keep track of the number of steps remaining in the episode and
// notify training that an episode has completed by
// setting done = 1 on the final step of the episode
inline void stepTrackerSystem(Engine &ctx,
                              const BicycleModel &model,
                              const Goal &goal,
                              StepsRemaining &steps_remaining,
                              Done &done)
{
    // Absolute done is 90 steps.
    int32_t num_remaining = --steps_remaining.t;
    if (num_remaining == consts::episodeLen - 1 && done.v != 1) { // Make sure to not reset an agent's done flag
        done.v = 0;
    } else if (num_remaining == 0) {
        done.v = 1;
    }

    // An agent can be done early if it reaches the goal
    if(done.v != 1)
    {
        float dist = (model.position - goal.position).length();
        if(dist < ctx.data().params.rewardParams.distanceToGoalThreshold)
        {
            done.v = 1;
        }
    }

}

void collisionDetectionSystem(Engine &ctx,
                              const CandidateCollision &candidateCollision) {
    const CountT PositionColumn{2};
    const CountT RotationColumn{3};
    const CountT ScaleColumn{4};

    const Loc locationA{candidateCollision.a};
    const Position positionA{
        ctx.getDirect<Position>(PositionColumn, locationA)};
    const Rotation rotationA{
        ctx.getDirect<Rotation>(RotationColumn, locationA)};
    const Scale scaleA{ctx.getDirect<Scale>(ScaleColumn, locationA)};

    const Loc locationB{candidateCollision.b};
    const Position positionB{
        ctx.getDirect<Position>(PositionColumn, locationB)};
    const Rotation rotationB{
        ctx.getDirect<Rotation>(RotationColumn, locationB)};
    const Scale scaleB{ctx.getDirect<Scale>(ScaleColumn, locationB)};

    auto obbA = OrientedBoundingBox2D::from(positionA, rotationA, scaleA);
    auto obbB = OrientedBoundingBox2D::from(positionB, rotationB, scaleB);

    bool hasCollided = OrientedBoundingBox2D::hasCollided(obbA, obbB);
    if (not hasCollided) {
        return;
    }

<<<<<<< HEAD
    EntityType aEntitytype = ctx.get<EntityType>(candidateCollision.aEntity);
    EntityType bEntitytype = ctx.get<EntityType>(candidateCollision.bEntity);

    // Ignore collisions between certain entity types
    if(aEntitytype == EntityType::Padding || bEntitytype == EntityType::Padding)
    {
        return;
    }

    for(auto &pair : ctx.data().collisionPairs)
    {
        if((pair.first == aEntitytype && pair.second == bEntitytype) ||
           (pair.first == bEntitytype && pair.second == aEntitytype))
        {
            return;
        }
    }

    auto maybeCollisionEventA =
        ctx.getSafe<CollisionEvent>(candidateCollision.aEntity);
    if (maybeCollisionEventA.valid()) {
        maybeCollisionEventA.value().hasCollided.store_relaxed(1);
=======
    auto maybeCollisionDetectionEventA =
        ctx.getCheck<CollisionDetectionEvent>(candidateCollision.a);
    if (maybeCollisionDetectionEventA.valid()) {
        maybeCollisionDetectionEventA.value().hasCollided.store_relaxed(1);
>>>>>>> 665c4d81
    }

    auto maybeCollisionDetectionEventB =
        ctx.getCheck<CollisionDetectionEvent>(candidateCollision.b);
    if (maybeCollisionDetectionEventB.valid()) {
        maybeCollisionDetectionEventB.value().hasCollided.store_relaxed(1);
    }
}

// Helper function for sorting nodes in the taskgraph.
// Sorting is only supported / required on the GPU backend,
// since the CPU backend currently keeps separate tables for each world.
// This will likely change in the future with sorting required for both
// environments
#ifdef MADRONA_GPU_MODE
template <typename ArchetypeT>
TaskGraph::NodeID queueSortByWorld(TaskGraph::Builder &builder,
                                   Span<const TaskGraph::NodeID> deps)
{
    auto sort_sys =
        builder.addToGraph<SortArchetypeNode<ArchetypeT, WorldID>>(
            deps);
    auto post_sort_reset_tmp =
        builder.addToGraph<ResetTmpAllocNode>({sort_sys});

    return post_sort_reset_tmp;
}
#endif

// Build the task graph
void Sim::setupTasks(TaskGraphManager &taskgraph_mgr, const Config &cfg)
{
    TaskGraphBuilder &builder = taskgraph_mgr.init(TaskGraphID::Step);

    // Turn policy actions into movement
    auto moveSystem = builder.addToGraph<ParallelForNode<Engine,
        movementSystem,
            Action,
            BicycleModel,
            VehicleSize,
            Rotation,
            Position,
            Velocity,
            ControlledState,
            EntityType,
            StepsRemaining,
            Trajectory,
            CollisionDetectionEvent
        >>({});

    // setupBroadphaseTasks consists of the following sub-tasks:
    // 1. updateLeafPositionsEntry
    // 2. broadphase::updateBVHEntry
    // 3. broadphase::refitEntry
    auto broadphase_setup_sys =
        phys::PhysicsSystem::setupBroadphaseTasks(builder,
                                                           {moveSystem});

    auto findOverlappingEntities =
        phys::PhysicsSystem::setupBroadphaseOverlapTasks(
            builder, {broadphase_setup_sys});

    auto detectCollisions = builder.addToGraph<
        ParallelForNode<Engine, collisionDetectionSystem, CandidateCollision>>(
        {broadphase_setup_sys});

    // Improve controllability of agents by setting their velocity to 0
    // after physics is done.
    auto agent_zero_vel = builder.addToGraph<
        ParallelForNode<Engine, agentZeroVelSystem, Velocity, Action>>(
        {detectCollisions});

    // Finalize physics subsystem work
    auto phys_done = phys::PhysicsSystem::setupCleanupTasks(
        builder, {agent_zero_vel});

    auto reward_sys = builder.addToGraph<ParallelForNode<Engine,
         rewardSystem,
            BicycleModel,
            Trajectory,
            Goal,
            Progress,
            Reward
        >>({phys_done});


    // Check if the episode is over
    auto done_sys = builder.addToGraph<
        ParallelForNode<Engine, stepTrackerSystem, BicycleModel, Goal, StepsRemaining, Done>>(
        {reward_sys});

    // Conditionally reset the world if the episode is over
    auto reset_sys = builder.addToGraph<ParallelForNode<Engine,
        resetSystem,
            WorldReset
        >>({done_sys});

    auto clear_tmp = builder.addToGraph<ResetTmpAllocNode>({reset_sys});
    (void)clear_tmp;


#ifdef MADRONA_GPU_MODE
    // RecycleEntitiesNode is required on the GPU backend in order to reclaim
    // deleted entity IDs.
    auto recycle_sys = builder.addToGraph<RecycleEntitiesNode>({reset_sys});
    (void)recycle_sys;
#endif

    // This second BVH build is a limitation of the current taskgraph API.
    // It's only necessary if the world was reset, but we don't have a way
    // to conditionally queue taskgraph nodes yet.
    auto post_reset_broadphase =
        phys::PhysicsSystem::setupBroadphaseTasks(builder,
                                                           {reset_sys});

    // Finally, collect observations for the next step.
    auto collect_obs = builder.addToGraph<ParallelForNode<Engine,
        collectObservationsSystem,
            BicycleModel,
            VehicleSize,
            Position,
            Rotation,
            Velocity,
            Goal,
            Progress,
            OtherAgents,
            SelfObservation,
	        PartnerObservations,
            AgentMapObservations,
            EntityType,
            CollisionDetectionEvent
        >>({post_reset_broadphase});


    // The lidar system
#ifdef MADRONA_GPU_MODE
    // Note the use of CustomParallelForNode to create a taskgraph node
    // that launches a warp of threads (32) for each invocation (1).
    // The 32, 1 parameters could be changed to 32, 32 to create a system
    // that cooperatively processes 32 entities within a warp.
    auto lidar = builder.addToGraph<CustomParallelForNode<Engine,
        lidarSystem, 32, 1,
#else
    auto lidar = builder.addToGraph<ParallelForNode<Engine,
        lidarSystem,
#endif
            Entity,
            Lidar,
            EntityType
        >>({post_reset_broadphase});

    if (cfg.renderBridge) {
        RenderingSystem::setupTasks(builder, {reset_sys});
    }

#ifdef MADRONA_GPU_MODE
    // Sort entities, this could be conditional on reset like the second
    // BVH build above.
    auto sort_agents =
        queueSortByWorld<Agent>(builder, {lidar, collect_obs});
    auto sort_phys_objects = queueSortByWorld<PhysicsEntity>(
        builder, {sort_agents});
    (void)sort_phys_objects;
#else
    (void)lidar;
    (void)collect_obs;
#endif
}

Sim::Sim(Engine &ctx,
         const Config &cfg,
         const WorldInit &init)
    : WorldBase(ctx),
      episodeMgr(init.episodeMgr),
      params(*init.params),
      collisionPairs(initializeCollisionPairs())
{
    // Below check is used to ensure that the map is not empty due to incorrect WorldInit copy to GPU
    assert(init.map->numObjects);
    assert(init.map->numObjects <= consts::kMaxAgentCount);
    assert(init.map->numRoadSegments <= consts::kMaxRoadEntityCount);

    // Currently the physics system needs an upper bound on the number of
    // entities that will be stored in the BVH. We plan to fix this in
    // a future release.
    auto max_total_entities = consts::kMaxAgentCount + consts::kMaxRoadEntityCount;

    phys::PhysicsSystem::init(ctx, init.rigidBodyObjMgr,
        consts::deltaT, consts::numPhysicsSubsteps, -9.8f * math::up,
        max_total_entities);

    enableRender = cfg.renderBridge != nullptr;

    if (enableRender) {
        RenderingSystem::init(ctx, cfg.renderBridge);
    }

    autoReset = cfg.autoReset;

    // Creates agents, walls, etc.
    createPersistentEntities(ctx, init.map);

    // Generate initial world state
    initWorld(ctx);
}

// This declaration is needed for the GPU backend in order to generate the
// CUDA kernel for world initialization, which needs to be specialized to the
// application's world data type (Sim) and config and initialization types.
// On the CPU it is a no-op.
MADRONA_BUILD_MWGPU_ENTRY(Engine, Sim, Sim::Config, WorldInit);

}<|MERGE_RESOLUTION|>--- conflicted
+++ resolved
@@ -510,9 +510,8 @@
         return;
     }
 
-<<<<<<< HEAD
-    EntityType aEntitytype = ctx.get<EntityType>(candidateCollision.aEntity);
-    EntityType bEntitytype = ctx.get<EntityType>(candidateCollision.bEntity);
+    EntityType aEntitytype = ctx.get<EntityType>(candidateCollision.a);
+    EntityType bEntitytype = ctx.get<EntityType>(candidateCollision.b);
 
     // Ignore collisions between certain entity types
     if(aEntitytype == EntityType::Padding || bEntitytype == EntityType::Padding)
@@ -529,16 +528,10 @@
         }
     }
 
-    auto maybeCollisionEventA =
-        ctx.getSafe<CollisionEvent>(candidateCollision.aEntity);
-    if (maybeCollisionEventA.valid()) {
-        maybeCollisionEventA.value().hasCollided.store_relaxed(1);
-=======
     auto maybeCollisionDetectionEventA =
         ctx.getCheck<CollisionDetectionEvent>(candidateCollision.a);
     if (maybeCollisionDetectionEventA.valid()) {
         maybeCollisionDetectionEventA.value().hasCollided.store_relaxed(1);
->>>>>>> 665c4d81
     }
 
     auto maybeCollisionDetectionEventB =
