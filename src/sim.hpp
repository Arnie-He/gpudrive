--- conflicted
+++ resolved
@@ -72,37 +72,6 @@
     static void setupTasks(madrona::TaskGraphManager &taskgraph_mgr,
                            const Config &cfg);
 
-<<<<<<< HEAD
-    // Function to initialize your collision pairs array
-    static madrona::InlineArray<std::pair<EntityType, EntityType>, 64> initializeCollisionPairs() {
-        madrona::InlineArray<std::pair<EntityType, EntityType>, 64> collisionPairs;
-        collisionPairs.push_back({EntityType::Pedestrian, EntityType::Pedestrian});
-        collisionPairs.push_back({EntityType::Pedestrian, EntityType::RoadEdge});
-        collisionPairs.push_back({EntityType::Pedestrian, EntityType::Cyclist});
-        collisionPairs.push_back({EntityType::Pedestrian, EntityType::RoadLine});
-        collisionPairs.push_back({EntityType::Pedestrian, EntityType::RoadLane});
-        collisionPairs.push_back({EntityType::Pedestrian, EntityType::CrossWalk});
-        collisionPairs.push_back({EntityType::Pedestrian, EntityType::SpeedBump});
-        collisionPairs.push_back({EntityType::Pedestrian, EntityType::StopSign});
-        collisionPairs.push_back({EntityType::Cyclist, EntityType::Pedestrian});
-        collisionPairs.push_back({EntityType::Cyclist, EntityType::RoadEdge});
-        collisionPairs.push_back({EntityType::Cyclist, EntityType::Cyclist});
-        collisionPairs.push_back({EntityType::Cyclist, EntityType::RoadLine});
-        collisionPairs.push_back({EntityType::Cyclist, EntityType::RoadLane});
-        collisionPairs.push_back({EntityType::Cyclist, EntityType::CrossWalk});
-        collisionPairs.push_back({EntityType::Cyclist, EntityType::SpeedBump});
-        collisionPairs.push_back({EntityType::Cyclist, EntityType::StopSign});
-        collisionPairs.push_back({EntityType::Vehicle, EntityType::CrossWalk});
-        collisionPairs.push_back({EntityType::Vehicle, EntityType::SpeedBump});
-        collisionPairs.push_back({EntityType::Vehicle, EntityType::RoadLine});
-        collisionPairs.push_back({EntityType::Vehicle, EntityType::RoadLane});
-        // TODO: Break Cube into road types for better control over collisions
-        return collisionPairs;
-    }
-
-
-    const madrona::InlineArray<std::pair<EntityType,EntityType>, 64> collisionPairs;                        
-=======
    const std::pair<EntityType,EntityType> collisionPairs[20] = {{EntityType::Pedestrian, EntityType::Pedestrian},                                                                                                             
                                                               {EntityType::Pedestrian, EntityType::RoadEdge},                                                                                                                
                                                               {EntityType::Pedestrian, EntityType::Cyclist},                                                                                                                 
@@ -123,7 +92,6 @@
                                                               {EntityType::Vehicle, EntityType::SpeedBump},                                                                                                                  
                                                               {EntityType::Vehicle, EntityType::RoadLine},                                                                                                                   
                                                               {EntityType::Vehicle, EntityType::RoadLane}};                   
->>>>>>> e7890884
 
     // The constructor is called for each world during initialization.
     // Config is global across all worlds, while WorldInit (src/init.hpp)
